--- conflicted
+++ resolved
@@ -422,27 +422,16 @@
             return filename
 
     def find_key(self):
-<<<<<<< HEAD
-        id = hexlify(self.repository.id).decode('ascii')
         keyfile = os.environ.get('BORG_KEY_FILENAME')
         if keyfile:
-            return self.sanity_check(keyfile, id)
+            return self.sanity_check(keyfile, self.repository.id_str)
         keys_dir = get_keys_dir()
         for name in os.listdir(keys_dir):
             filename = os.path.join(keys_dir, name)
             try:
-                return self.sanity_check(filename, id)
+                return self.sanity_check(filename, self.repository.id_str)
             except (KeyfileInvalidError, KeyfileMismatchError):
                 pass
-=======
-        keys_dir = get_keys_dir()
-        for name in os.listdir(keys_dir):
-            filename = os.path.join(keys_dir, name)
-            with open(filename, 'r') as fd:
-                line = fd.readline().strip()
-                if line.startswith(self.FILE_ID) and line[len(self.FILE_ID) + 1:] == self.repository.id_str:
-                    return filename
->>>>>>> 369af5fe
         raise KeyfileNotFoundError(self.repository._location.canonical_path(), get_keys_dir())
 
     def get_new_target(self, args):
