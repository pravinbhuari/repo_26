from binascii import hexlify, unhexlify
from datetime import datetime
from itertools import zip_longest
from operator import attrgetter
import argparse
import collections
import functools
import hashlib
import inspect
import io
import os
import shlex
import signal
import stat
import sys
import textwrap
import traceback

from . import __version__
from .helpers import Error, location_validator, archivename_validator, format_time, format_file_size, \
    parse_pattern, PathPrefixPattern, to_localtime, timestamp, \
    get_cache_dir, prune_within, prune_split, \
    Manifest, remove_surrogates, update_excludes, format_archive, check_extension_modules, Statistics, \
    dir_is_tagged, ChunkerParams, CompressionSpec, is_slow_msgpack, yes, sysinfo, \
    EXIT_SUCCESS, EXIT_WARNING, EXIT_ERROR, log_multi, PatternMatcher, ItemFormatter
from .logger import create_logger, setup_logging
logger = create_logger()
from .compress import Compressor, COMPR_BUFFER
from .upgrader import AtticRepositoryUpgrader, BorgRepositoryUpgrader
from .repository import Repository
from .cache import Cache
from .key import key_creator, RepoKey, PassphraseKey
from .archive import Archive, ArchiveChecker, CHUNKER_PARAMS
from .remote import RepositoryServer, RemoteRepository, cache_if_remote

has_lchflags = hasattr(os, 'lchflags')

# default umask, overriden by --umask, defaults to read/write only for owner
UMASK_DEFAULT = 0o077

DASHES = '-' * 78


def argument(args, str_or_bool):
    """If bool is passed, return it. If str is passed, retrieve named attribute from args."""
    if isinstance(str_or_bool, str):
        return getattr(args, str_or_bool)
    return str_or_bool


def with_repository(fake=False, create=False, lock=True, exclusive=False, manifest=True, cache=False):
    """
    Method decorator for subcommand-handling methods: do_XYZ(self, args, repository, …)

    If a parameter (where allowed) is a str the attribute named of args is used instead.
    :param fake: (str or bool) use None instead of repository, don't do anything else
    :param create: create repository
    :param lock: lock repository
    :param exclusive: (str or bool) lock repository exclusively (for writing)
    :param manifest: load manifest and key, pass them as keyword arguments
    :param cache: open cache, pass it as keyword argument (implies manifest)
    """
    def decorator(method):
        @functools.wraps(method)
        def wrapper(self, args, **kwargs):
            location = args.location  # note: 'location' must be always present in args
            if argument(args, fake):
                return method(self, args, repository=None, **kwargs)
            elif location.proto == 'ssh':
                repository = RemoteRepository(location, create=create, lock_wait=self.lock_wait, lock=lock, args=args)
            else:
                repository = Repository(location.path, create=create, exclusive=argument(args, exclusive),
                                        lock_wait=self.lock_wait, lock=lock)
            with repository:
                if manifest or cache:
                    kwargs['manifest'], kwargs['key'] = Manifest.load(repository)
                if cache:
                    with Cache(repository, kwargs['key'], kwargs['manifest'],
                               do_files=getattr(args, 'cache_files', False), lock_wait=self.lock_wait) as cache_:
                        return method(self, args, repository=repository, cache=cache_, **kwargs)
                else:
                    return method(self, args, repository=repository, **kwargs)
        return wrapper
    return decorator


def with_archive(method):
    @functools.wraps(method)
    def wrapper(self, args, repository, key, manifest, **kwargs):
        archive = Archive(repository, key, manifest, args.location.archive,
                          numeric_owner=getattr(args, 'numeric_owner', False), cache=kwargs.get('cache'))
        return method(self, args, repository=repository, manifest=manifest, key=key, archive=archive, **kwargs)
    return wrapper


class Archiver:

    def __init__(self, lock_wait=None):
        self.exit_code = EXIT_SUCCESS
        self.lock_wait = lock_wait

    def print_error(self, msg, *args):
        msg = args and msg % args or msg
        self.exit_code = EXIT_ERROR
        logger.error(msg)

    def print_warning(self, msg, *args):
        msg = args and msg % args or msg
        self.exit_code = EXIT_WARNING  # we do not terminate here, so it is a warning
        logger.warning(msg)

    def print_file_status(self, status, path):
        if self.output_list and (self.output_filter is None or status in self.output_filter):
            logger.info("%1s %s", status, remove_surrogates(path))

    @staticmethod
    def compare_chunk_contents(chunks1, chunks2):
        """Compare two chunk iterators (like returned by :meth:`.DownloadPipeline.fetch_many`)"""
        end = object()
        alen = ai = 0
        blen = bi = 0
        while True:
            if not alen - ai:
                a = next(chunks1, end)
                if a is end:
                    return not blen - bi and next(chunks2, end) is end
                a = memoryview(a)
                alen = len(a)
                ai = 0
            if not blen - bi:
                b = next(chunks2, end)
                if b is end:
                    return not alen - ai and next(chunks1, end) is end
                b = memoryview(b)
                blen = len(b)
                bi = 0
            slicelen = min(alen - ai, blen - bi)
            if a[ai:ai + slicelen] != b[bi:bi + slicelen]:
                return False
            ai += slicelen
            bi += slicelen

    @staticmethod
    def build_matcher(excludes, paths):
        matcher = PatternMatcher()
        if excludes:
            matcher.add(excludes, False)
        include_patterns = []
        if paths:
            include_patterns.extend(parse_pattern(i, PathPrefixPattern) for i in paths)
            matcher.add(include_patterns, True)
        matcher.fallback = not include_patterns
        return matcher, include_patterns

    def do_serve(self, args):
        """Start in server mode. This command is usually not used manually.
        """
        return RepositoryServer(restrict_to_paths=args.restrict_to_paths).serve()

    @with_repository(create=True, exclusive=True, manifest=False)
    def do_init(self, args, repository):
        """Initialize an empty repository"""
        logger.info('Initializing repository at "%s"' % args.location.canonical_path())
<<<<<<< HEAD
        try:
            key = key_creator(repository, args)
        except (EOFError, KeyboardInterrupt):
            repository.destroy()
            return EXIT_WARNING
=======
        key = key_creator(repository, args)
>>>>>>> 6a3f2d78
        manifest = Manifest(key, repository)
        manifest.key = key
        manifest.write()
        repository.commit()
        with Cache(repository, key, manifest, warn_if_unencrypted=False):
            pass
        return self.exit_code

    @with_repository(exclusive='repair', manifest=False)
    def do_check(self, args, repository):
        """Check repository consistency"""
        if args.repair:
            msg = ("'check --repair' is an experimental feature that might result in data loss." +
                   "\n" +
                   "Type 'YES' if you understand this and want to continue: ")
            if not yes(msg, false_msg="Aborting.", truish=('YES', ),
                       env_var_override='BORG_CHECK_I_KNOW_WHAT_I_AM_DOING'):
                return EXIT_ERROR
        if not args.archives_only:
            if not repository.check(repair=args.repair, save_space=args.save_space):
                return EXIT_WARNING
        if not args.repo_only and not ArchiveChecker().check(
                repository, repair=args.repair, archive=args.location.archive,
                last=args.last, prefix=args.prefix, save_space=args.save_space):
            return EXIT_WARNING
        return EXIT_SUCCESS

    @with_repository()
    def do_change_passphrase(self, args, repository, manifest, key):
        """Change repository key file passphrase"""
        key.change_passphrase()
        return EXIT_SUCCESS

    @with_repository(manifest=False)
    def do_migrate_to_repokey(self, args, repository):
        """Migrate passphrase -> repokey"""
        manifest_data = repository.get(Manifest.MANIFEST_ID)
        key_old = PassphraseKey.detect(repository, manifest_data)
        key_new = RepoKey(repository)
        key_new.target = repository
        key_new.repository_id = repository.id
        key_new.enc_key = key_old.enc_key
        key_new.enc_hmac_key = key_old.enc_hmac_key
        key_new.id_key = key_old.id_key
        key_new.chunk_seed = key_old.chunk_seed
        key_new.change_passphrase()  # option to change key protection passphrase, save
        return EXIT_SUCCESS

    @with_repository(fake='dry_run')
    def do_create(self, args, repository, manifest=None, key=None):
        """Create new archive"""
        matcher = PatternMatcher(fallback=True)
        if args.excludes:
            matcher.add(args.excludes, False)

        def create_inner(archive, cache):
            # Add cache dir to inode_skip list
            skip_inodes = set()
            try:
                st = os.stat(get_cache_dir())
                skip_inodes.add((st.st_ino, st.st_dev))
            except OSError:
                pass
            # Add local repository dir to inode_skip list
            if not args.location.host:
                try:
                    st = os.stat(args.location.path)
                    skip_inodes.add((st.st_ino, st.st_dev))
                except OSError:
                    pass
            for path in args.paths:
                if path == '-':  # stdin
                    path = 'stdin'
                    if not dry_run:
                        try:
                            status = archive.process_stdin(path, cache)
                        except OSError as e:
                            status = 'E'
                            self.print_warning('%s: %s', path, e)
                    else:
                        status = '-'
                    self.print_file_status(status, path)
                    continue
                path = os.path.normpath(path)
                if args.one_file_system:
                    try:
                        restrict_dev = os.lstat(path).st_dev
                    except OSError as e:
                        self.print_warning('%s: %s', path, e)
                        continue
                else:
                    restrict_dev = None
                self._process(archive, cache, matcher, args.exclude_caches, args.exclude_if_present,
                              args.keep_tag_files, skip_inodes, path, restrict_dev,
                              read_special=args.read_special, dry_run=dry_run)
            if not dry_run:
                archive.save(comment=args.comment, timestamp=args.timestamp)
                if args.progress:
                    archive.stats.show_progress(final=True)
                if args.stats:
                    archive.end = datetime.utcnow()
                    log_multi(DASHES,
                              str(archive),
                              DASHES,
                              str(archive.stats),
                              str(cache),
                              DASHES)

        self.output_filter = args.output_filter
        self.output_list = args.output_list
        self.ignore_inode = args.ignore_inode
        dry_run = args.dry_run
        t0 = datetime.utcnow()
        if not dry_run:
            compr_args = dict(buffer=COMPR_BUFFER)
            compr_args.update(args.compression)
            key.compressor = Compressor(**compr_args)
            with Cache(repository, key, manifest, do_files=args.cache_files, lock_wait=self.lock_wait) as cache:
                archive = Archive(repository, key, manifest, args.location.archive, cache=cache,
                                  create=True, checkpoint_interval=args.checkpoint_interval,
                                  numeric_owner=args.numeric_owner, progress=args.progress,
                                  chunker_params=args.chunker_params, start=t0)
                create_inner(archive, cache)
        else:
            create_inner(None, None)
        return self.exit_code

    def _process(self, archive, cache, matcher, exclude_caches, exclude_if_present,
                 keep_tag_files, skip_inodes, path, restrict_dev,
                 read_special=False, dry_run=False):
        if not matcher.match(path):
            self.print_file_status('x', path)
            return

        try:
            st = os.lstat(path)
        except OSError as e:
            self.print_warning('%s: %s', path, e)
            return
        if (st.st_ino, st.st_dev) in skip_inodes:
            return
        # Entering a new filesystem?
        if restrict_dev and st.st_dev != restrict_dev:
            return
        status = None
        # Ignore if nodump flag is set
        if has_lchflags and (st.st_flags & stat.UF_NODUMP):
            return
        if stat.S_ISREG(st.st_mode) or read_special and not stat.S_ISDIR(st.st_mode):
            if not dry_run:
                try:
                    status = archive.process_file(path, st, cache, self.ignore_inode)
                except OSError as e:
                    status = 'E'
                    self.print_warning('%s: %s', path, e)
        elif stat.S_ISDIR(st.st_mode):
            tag_paths = dir_is_tagged(path, exclude_caches, exclude_if_present)
            if tag_paths:
                if keep_tag_files and not dry_run:
                    archive.process_dir(path, st)
                    for tag_path in tag_paths:
                        self._process(archive, cache, matcher, exclude_caches, exclude_if_present,
                                      keep_tag_files, skip_inodes, tag_path, restrict_dev,
                                      read_special=read_special, dry_run=dry_run)
                return
            if not dry_run:
                status = archive.process_dir(path, st)
            try:
                entries = os.listdir(path)
            except OSError as e:
                status = 'E'
                self.print_warning('%s: %s', path, e)
            else:
                for filename in sorted(entries):
                    entry_path = os.path.normpath(os.path.join(path, filename))
                    self._process(archive, cache, matcher, exclude_caches, exclude_if_present,
                                  keep_tag_files, skip_inodes, entry_path, restrict_dev,
                                  read_special=read_special, dry_run=dry_run)
        elif stat.S_ISLNK(st.st_mode):
            if not dry_run:
                status = archive.process_symlink(path, st)
        elif stat.S_ISFIFO(st.st_mode):
            if not dry_run:
                status = archive.process_fifo(path, st)
        elif stat.S_ISCHR(st.st_mode) or stat.S_ISBLK(st.st_mode):
            if not dry_run:
                status = archive.process_dev(path, st)
        elif stat.S_ISSOCK(st.st_mode):
            # Ignore unix sockets
            return
        elif stat.S_ISDOOR(st.st_mode):
            # Ignore Solaris doors
            return
        elif stat.S_ISPORT(st.st_mode):
            # Ignore Solaris event ports
            return
        else:
            self.print_warning('Unknown file type: %s', path)
            return
        # Status output
        if status is None:
            if not dry_run:
                status = '?'  # need to add a status code somewhere
            else:
                status = '-'  # dry run, item was not backed up
        self.print_file_status(status, path)

    @with_repository()
    @with_archive
    def do_extract(self, args, repository, manifest, key, archive):
        """Extract archive contents"""
        # be restrictive when restoring files, restore permissions later
        if sys.getfilesystemencoding() == 'ascii':
            logger.warning('Warning: File system encoding is "ascii", extracting non-ascii filenames will not be supported.')
            if sys.platform.startswith(('linux', 'freebsd', 'netbsd', 'openbsd', 'darwin', )):
                logger.warning('Hint: You likely need to fix your locale setup. E.g. install locales and use: LANG=en_US.UTF-8')

        matcher, include_patterns = self.build_matcher(args.excludes, args.paths)

        output_list = args.output_list
        dry_run = args.dry_run
        stdout = args.stdout
        sparse = args.sparse
        strip_components = args.strip_components
        dirs = []
        partial_extract = not matcher.empty() or strip_components
        hardlink_masters = {} if partial_extract else None

        def item_is_hardlink_master(item):
            return (partial_extract and stat.S_ISREG(item[b'mode']) and
                    item.get(b'hardlink_master', True) and b'source' not in item)

        for item in archive.iter_items(preload=True,
                filter=lambda item: item_is_hardlink_master(item) or matcher.match(item[b'path'])):
            orig_path = item[b'path']
            if item_is_hardlink_master(item):
                hardlink_masters[orig_path] = (item.get(b'chunks'), item.get(b'source'))
            if not matcher.match(item[b'path']):
                continue
            if strip_components:
                item[b'path'] = os.sep.join(orig_path.split(os.sep)[strip_components:])
                if not item[b'path']:
                    continue
            if not args.dry_run:
                while dirs and not item[b'path'].startswith(dirs[-1][b'path']):
                    archive.extract_item(dirs.pop(-1), stdout=stdout)
            if output_list:
                logger.info(remove_surrogates(orig_path))
            try:
                if dry_run:
                    archive.extract_item(item, dry_run=True)
                else:
                    if stat.S_ISDIR(item[b'mode']):
                        dirs.append(item)
                        archive.extract_item(item, restore_attrs=False)
                    else:
                        archive.extract_item(item, stdout=stdout, sparse=sparse, hardlink_masters=hardlink_masters,
                                             original_path=orig_path)
            except OSError as e:
                self.print_warning('%s: %s', remove_surrogates(orig_path), e)

        if not args.dry_run:
            while dirs:
                archive.extract_item(dirs.pop(-1))
        for pattern in include_patterns:
            if pattern.match_count == 0:
                self.print_warning("Include pattern '%s' never matched.", pattern)
        return self.exit_code

<<<<<<< HEAD
    @with_repository()
    @with_archive
    def do_diff(self, args, repository, manifest, key, archive):
        """Diff contents of two archives"""
        def fetch_and_compare_chunks(chunk_ids1, chunk_ids2, archive1, archive2):
            chunks1 = archive1.pipeline.fetch_many(chunk_ids1)
            chunks2 = archive2.pipeline.fetch_many(chunk_ids2)
            return self.compare_chunk_contents(chunks1, chunks2)

        def sum_chunk_size(item):
            if item.get(b'deleted'):
                return None
            else:
                return sum(c[1] for c in item[b'chunks'])

        def get_owner(item):
            if args.numeric_owner:
                return item[b'uid'], item[b'gid']
            else:
                return item[b'user'], item[b'group']

        def get_mode(item):
            if b'mode' in item:
                return stat.filemode(item[b'mode'])
            else:
                return [None]

        def has_hardlink_master(item, hardlink_masters):
            return item.get(b'source') in hardlink_masters and get_mode(item)[0] != 'l'

        def compare_link(item1, item2):
            # These are the simple link cases. For special cases, e.g. if a
            # regular file is replaced with a link or vice versa, it is
            # indicated in compare_mode instead.
            if item1.get(b'deleted'):
                return 'added link'
            elif item2.get(b'deleted'):
                return 'removed link'
            elif item1[b'source'] != item2[b'source']:
                return 'changed link'

        def contents_changed(item1, item2):
            if can_compare_chunk_ids:
                return item1[b'chunks'] != item2[b'chunks']
            else:
                if sum_chunk_size(item1) != sum_chunk_size(item2):
                    return True
                else:
                    chunk_ids1 = [c[0] for c in item1[b'chunks']]
                    chunk_ids2 = [c[0] for c in item2[b'chunks']]
                    return not fetch_and_compare_chunks(chunk_ids1, chunk_ids2, archive1, archive2)

        def compare_content(path, item1, item2):
            if contents_changed(item1, item2):
                if item1.get(b'deleted'):
                    return ('added {:>13}'.format(format_file_size(sum_chunk_size(item2))))
                elif item2.get(b'deleted'):
                    return ('removed {:>11}'.format(format_file_size(sum_chunk_size(item1))))
                else:
                    chunk_id_set1 = {c[0] for c in item1[b'chunks']}
                    chunk_id_set2 = {c[0] for c in item2[b'chunks']}
                    added = sum(c[1] for c in (chunk_id_set2 - chunk_id_set1))
                    removed = -sum(c[1] for c in (chunk_id_set1 - chunk_id_set2))

                    return ('{:>9} {:>9}'.format(format_file_size(added, precision=1, sign=True),
                                                 format_file_size(removed, precision=1, sign=True)))

        def compare_directory(item1, item2):
            if item2.get(b'deleted') and not item1.get(b'deleted'):
                return 'removed directory'
            elif item1.get(b'deleted') and not item2.get(b'deleted'):
                return 'added directory'

        def compare_owner(item1, item2):
            user1, group1 = get_owner(item1)
            user2, group2 = get_owner(item2)
            if user1 != user2 or group1 != group2:
                return '[{}:{} -> {}:{}]'.format(user1, group1, user2, group2)

        def compare_mode(item1, item2):
            if item1[b'mode'] != item2[b'mode']:
                return '[{} -> {}]'.format(get_mode(item1), get_mode(item2))

        def compare_items(output, path, item1, item2, hardlink_masters, deleted=False):
            """
            Compare two items with identical paths.
            :param deleted: Whether one of the items has been deleted
            """
            changes = []

            if item1.get(b'hardlink_master') or item2.get(b'hardlink_master'):
                hardlink_masters[path] = (item1, item2)

            if has_hardlink_master(item1, hardlink_masters):
                item1 = hardlink_masters[item1[b'source']][0]

            if has_hardlink_master(item2, hardlink_masters):
                item2 = hardlink_masters[item2[b'source']][1]

            if get_mode(item1)[0] == 'l' or get_mode(item2)[0] == 'l':
                changes.append(compare_link(item1, item2))

            if b'chunks' in item1 and b'chunks' in item2:
                changes.append(compare_content(path, item1, item2))

            if get_mode(item1)[0] == 'd' or get_mode(item2)[0] == 'd':
                changes.append(compare_directory(item1, item2))

            if not deleted:
                changes.append(compare_owner(item1, item2))
                changes.append(compare_mode(item1, item2))

            changes = [x for x in changes if x]
            if changes:
                output_line = (remove_surrogates(path), ' '.join(changes))

                if args.sort:
                    output.append(output_line)
                else:
                    print_output(output_line)

        def print_output(line):
            print("{:<19} {}".format(line[1], line[0]))

        def compare_archives(archive1, archive2, matcher):
            orphans_archive1 = collections.OrderedDict()
            orphans_archive2 = collections.OrderedDict()
            hardlink_masters = {}
            output = []

            for item1, item2 in zip_longest(
                    archive1.iter_items(lambda item: matcher.match(item[b'path'])),
                    archive2.iter_items(lambda item: matcher.match(item[b'path'])),
            ):
                if item1 and item2 and item1[b'path'] == item2[b'path']:
                    compare_items(output, item1[b'path'], item1, item2, hardlink_masters)
                    continue
                if item1:
                    matching_orphan = orphans_archive2.pop(item1[b'path'], None)
                    if matching_orphan:
                        compare_items(output, item1[b'path'], item1, matching_orphan, hardlink_masters)
                    else:
                        orphans_archive1[item1[b'path']] = item1
                if item2:
                    matching_orphan = orphans_archive1.pop(item2[b'path'], None)
                    if matching_orphan:
                        compare_items(output, item2[b'path'], matching_orphan, item2, hardlink_masters)
                    else:
                        orphans_archive2[item2[b'path']] = item2
            # At this point orphans_* contain items that had no matching partner in the other archive
            for added in orphans_archive2.values():
                compare_items(output, added[b'path'], {
                    b'deleted': True,
                    b'chunks': [],
                }, added, hardlink_masters, deleted=True)
            for deleted in orphans_archive1.values():
                compare_items(output, deleted[b'path'], deleted, {
                    b'deleted': True,
                    b'chunks': [],
                }, hardlink_masters, deleted=True)

            for line in sorted(output):
                print_output(line)

        archive1 = archive
        archive2 = Archive(repository, key, manifest, args.archive2)

        can_compare_chunk_ids = archive1.metadata.get(b'chunker_params', False) == archive2.metadata.get(
            b'chunker_params', True) or args.same_chunker_params
        if not can_compare_chunk_ids:
            self.print_warning('--chunker-params might be different between archives, diff will be slow.\n'
                               'If you know for certain that they are the same, pass --same-chunker-params '
                               'to override this check.')

        matcher, include_patterns = self.build_matcher(args.excludes, args.paths)

        compare_archives(archive1, archive2, matcher)

        for pattern in include_patterns:
            if pattern.match_count == 0:
                self.print_warning("Include pattern '%s' never matched.", pattern)
        return self.exit_code

=======
>>>>>>> 6a3f2d78
    @with_repository(exclusive=True, cache=True)
    @with_archive
    def do_rename(self, args, repository, manifest, key, cache, archive):
        """Rename an existing archive"""
        archive.rename(args.name)
        manifest.write()
        repository.commit()
        cache.commit()
<<<<<<< HEAD
        return self.exit_code

    @with_repository(exclusive=True, cache=True)
    @with_archive
    def do_comment(self, args, repository, manifest, key, cache, archive):
        """Set the archive comment"""
        archive.set_meta(b'comment', args.comment)
        manifest.write()
        repository.commit()
        cache.commit()
=======
>>>>>>> 6a3f2d78
        return self.exit_code

    @with_repository(exclusive=True, cache=True)
    def do_delete(self, args, repository, manifest, key, cache):
        """Delete an existing repository or archive"""
        if args.location.archive:
            archive = Archive(repository, key, manifest, args.location.archive, cache=cache)
            stats = Statistics()
            archive.delete(stats, progress=args.progress)
            manifest.write()
            repository.commit(save_space=args.save_space)
            cache.commit()
            logger.info("Archive deleted.")
            if args.stats:
                log_multi(DASHES,
                          stats.summary.format(label='Deleted data:', stats=stats),
                          str(cache),
                          DASHES)
        else:
            if not args.cache_only:
                msg = []
                msg.append("You requested to completely DELETE the repository *including* all archives it contains:")
                for archive_info in manifest.list_archive_infos(sort_by='ts'):
                    msg.append(format_archive(archive_info))
                msg.append("Type 'YES' if you understand this and want to continue: ")
                msg = '\n'.join(msg)
                if not yes(msg, false_msg="Aborting.", truish=('YES', ),
                           env_var_override='BORG_DELETE_I_KNOW_WHAT_I_AM_DOING'):
                    self.exit_code = EXIT_ERROR
                    return self.exit_code
                repository.destroy()
                logger.info("Repository deleted.")
            cache.destroy()
            logger.info("Cache deleted.")
        return self.exit_code

    @with_repository()
    def do_mount(self, args, repository, manifest, key):
        """Mount archive or an entire repository as a FUSE fileystem"""
        try:
            from .fuse import FuseOperations
        except ImportError as e:
            self.print_error('Loading fuse support failed [ImportError: %s]' % str(e))
            return self.exit_code

        if not os.path.isdir(args.mountpoint) or not os.access(args.mountpoint, os.R_OK | os.W_OK | os.X_OK):
            self.print_error('%s: Mountpoint must be a writable directory' % args.mountpoint)
            return self.exit_code

        with cache_if_remote(repository) as cached_repo:
            if args.location.archive:
                archive = Archive(repository, key, manifest, args.location.archive)
            else:
                archive = None
            operations = FuseOperations(key, repository, manifest, archive, cached_repo)
            logger.info("Mounting filesystem")
            try:
                operations.mount(args.mountpoint, args.options, args.foreground)
            except RuntimeError:
                # Relevant error message already printed to stderr by fuse
                self.exit_code = EXIT_ERROR
        return self.exit_code

    @with_repository()
    def do_list(self, args, repository, manifest, key):
        """List archive or repository contents"""
        if args.location.archive:
            matcher, _ = self.build_matcher(args.excludes, args.paths)

<<<<<<< HEAD
            with Cache(repository, key, manifest, lock_wait=self.lock_wait) as cache:
                archive = Archive(repository, key, manifest, args.location.archive, cache=cache)

                if args.format:
                    format = args.format
                elif args.short:
                    format = "{path}{NL}"
                else:
                    format = "{mode} {user:6} {group:6} {size:8} {isomtime} {path}{extra}{NL}"
                formatter = ItemFormatter(archive, format)

                if not hasattr(sys.stdout, 'buffer'):
                    # This is a shim for supporting unit tests replacing sys.stdout with e.g. StringIO,
                    # which doesn't have an underlying buffer (= lower file object).
                    def write(bytestring):
                        sys.stdout.write(bytestring.decode('utf-8', errors='replace'))
                else:
                    write = sys.stdout.buffer.write
                for item in archive.iter_items(lambda item: matcher.match(item[b'path'])):
                    write(formatter.format_item(item).encode('utf-8', errors='surrogateescape'))
=======
            for item in archive.iter_items():
                mode = stat.filemode(item[b'mode'])
                type = mode[0]
                size = 0
                if type == '-':
                    try:
                        size = sum(size for _, size, _ in item[b'chunks'])
                    except KeyError:
                        pass

                mtime = safe_timestamp(item[b'mtime'])
                if use_user_format:
                    atime = safe_timestamp(item.get(b'atime') or item[b'mtime'])
                    ctime = safe_timestamp(item.get(b'ctime') or item[b'mtime'])

                if b'source' in item:
                    source = item[b'source']
                    if type == 'l':
                        extra = ' -> %s' % item[b'source']
                    else:
                        mode = 'h' + mode[1:]
                        extra = ' link to %s' % item[b'source']
                else:
                    extra = ''
                    source = ''

                item_data = {
                        'mode': mode,
                        'user': item[b'user'] or item[b'uid'],
                        'group': item[b'group'] or item[b'gid'],
                        'size': size,
                        'isomtime': format_time(mtime),
                        'path': remove_surrogates(item[b'path']),
                        'extra': extra,
                        'LF': '\n',
                        }
                if use_user_format:
                    item_data_advanced = {
                        'bmode': item[b'mode'],
                        'type': type,
                        'source': source,
                        'linktarget': source,
                        'uid': item[b'uid'],
                        'gid': item[b'gid'],
                        'mtime': mtime,
                        'isoctime': format_time(ctime),
                        'ctime': ctime,
                        'isoatime': format_time(atime),
                        'atime': atime,
                        'archivename': archive.name,
                        'SPACE': ' ',
                        'TAB': '\t',
                        'CR': '\r',
                        'NEWLINE': os.linesep,
                        }
                    item_data.update(item_data_advanced)
                item_data['formatkeys'] = list(item_data.keys())

                print(format_line(list_format, item_data), end='')
>>>>>>> 6a3f2d78
        else:
            for archive_info in manifest.list_archive_infos(sort_by='ts'):
                if args.prefix and not archive_info.name.startswith(args.prefix):
                    continue
                if args.short:
                    print(archive_info.name)
                else:
                    print(format_archive(archive_info))
        return self.exit_code

    @with_repository(cache=True)
    @with_archive
    def do_info(self, args, repository, manifest, key, archive, cache):
        """Show archive details such as disk space used"""
<<<<<<< HEAD
        def format_cmdline(cmdline):
            return remove_surrogates(' '.join(shlex.quote(x) for x in cmdline))

        stats = archive.calc_stats(cache)
        print('Name:', archive.name)
        print('Fingerprint: %s' % hexlify(archive.id).decode('ascii'))
        print('Comment:', archive.metadata.get(b'comment', ''))
=======
        stats = archive.calc_stats(cache)
        print('Name:', archive.name)
        print('Fingerprint: %s' % hexlify(archive.id).decode('ascii'))
>>>>>>> 6a3f2d78
        print('Hostname:', archive.metadata[b'hostname'])
        print('Username:', archive.metadata[b'username'])
        print('Time (start): %s' % format_time(to_localtime(archive.ts)))
        print('Time (end):   %s' % format_time(to_localtime(archive.ts_end)))
<<<<<<< HEAD
        print('Command line:', format_cmdline(archive.metadata[b'cmdline']))
=======
        print('Command line:', remove_surrogates(' '.join(archive.metadata[b'cmdline'])))
>>>>>>> 6a3f2d78
        print('Number of files: %d' % stats.nfiles)
        print()
        print(str(stats))
        print(str(cache))
        return self.exit_code

    @with_repository()
    def do_prune(self, args, repository, manifest, key):
        """Prune repository archives according to specified rules"""
        archives = manifest.list_archive_infos(sort_by='ts', reverse=True)  # just a ArchiveInfo list
        if args.hourly + args.daily + args.weekly + args.monthly + args.yearly == 0 and args.within is None:
            self.print_error('At least one of the "keep-within", "keep-hourly", "keep-daily", "keep-weekly", '
                             '"keep-monthly" or "keep-yearly" settings must be specified')
            return self.exit_code
        if args.prefix:
            archives = [archive for archive in archives if archive.name.startswith(args.prefix)]
        keep = []
        if args.within:
            keep += prune_within(archives, args.within)
        if args.hourly:
            keep += prune_split(archives, '%Y-%m-%d %H', args.hourly, keep)
        if args.daily:
            keep += prune_split(archives, '%Y-%m-%d', args.daily, keep)
        if args.weekly:
            keep += prune_split(archives, '%G-%V', args.weekly, keep)
        if args.monthly:
            keep += prune_split(archives, '%Y-%m', args.monthly, keep)
        if args.yearly:
            keep += prune_split(archives, '%Y', args.yearly, keep)

        keep.sort(key=attrgetter('ts'), reverse=True)
        to_delete = [a for a in archives if a not in keep]
        stats = Statistics()
        with Cache(repository, key, manifest, do_files=args.cache_files, lock_wait=self.lock_wait) as cache:
            for archive in keep:
                if args.output_list:
                    logger.info('Keeping archive: %s' % format_archive(archive))
            for archive in to_delete:
                if args.dry_run:
                    if args.output_list:
                        logger.info('Would prune:     %s' % format_archive(archive))
                else:
                    if args.output_list:
                        logger.info('Pruning archive: %s' % format_archive(archive))
                    Archive(repository, key, manifest, archive.name, cache).delete(stats)
            if to_delete and not args.dry_run:
                manifest.write()
                repository.commit(save_space=args.save_space)
                cache.commit()
            if args.stats:
                log_multi(DASHES,
                          stats.summary.format(label='Deleted data:', stats=stats),
                          str(cache),
                          DASHES)
        return self.exit_code

    def do_upgrade(self, args):
        """upgrade a repository from a previous version"""
        # mainly for upgrades from Attic repositories,
        # but also supports borg 0.xx -> 1.0 upgrade.

        repo = AtticRepositoryUpgrader(args.location.path, create=False)
        try:
            repo.upgrade(args.dry_run, inplace=args.inplace, progress=args.progress)
        except NotImplementedError as e:
            print("warning: %s" % e)
        repo = BorgRepositoryUpgrader(args.location.path, create=False)
        try:
            repo.upgrade(args.dry_run, inplace=args.inplace, progress=args.progress)
        except NotImplementedError as e:
            print("warning: %s" % e)
        return self.exit_code

    @with_repository()
    def do_debug_dump_archive_items(self, args, repository, manifest, key):
        """dump (decrypted, decompressed) archive items metadata (not: data)"""
        archive = Archive(repository, key, manifest, args.location.archive)
        for i, item_id in enumerate(archive.metadata[b'items']):
            data = key.decrypt(item_id, repository.get(item_id))
            filename = '%06d_%s.items' % (i, hexlify(item_id).decode('ascii'))
            print('Dumping', filename)
            with open(filename, 'wb') as fd:
                fd.write(data)
        print('Done.')
        return EXIT_SUCCESS

    @with_repository(manifest=False)
    def do_debug_get_obj(self, args, repository):
        """get object contents from the repository and write it into file"""
        hex_id = args.id
        try:
            id = unhexlify(hex_id)
        except ValueError:
            print("object id %s is invalid." % hex_id)
        else:
            try:
                data = repository.get(id)
            except repository.ObjectNotFound:
                print("object %s not found." % hex_id)
            else:
                with open(args.path, "wb") as f:
                    f.write(data)
                print("object %s fetched." % hex_id)
        return EXIT_SUCCESS

    @with_repository(manifest=False)
    def do_debug_put_obj(self, args, repository):
        """put file(s) contents into the repository"""
        for path in args.paths:
            with open(path, "rb") as f:
                data = f.read()
            h = hashlib.sha256(data)  # XXX hardcoded
            repository.put(h.digest(), data)
            print("object %s put." % h.hexdigest())
        repository.commit()
        return EXIT_SUCCESS

    @with_repository(manifest=False)
    def do_debug_delete_obj(self, args, repository):
        """delete the objects with the given IDs from the repo"""
        modified = False
        for hex_id in args.ids:
            try:
                id = unhexlify(hex_id)
            except ValueError:
                print("object id %s is invalid." % hex_id)
            else:
                try:
                    repository.delete(id)
                    modified = True
                    print("object %s deleted." % hex_id)
                except repository.ObjectNotFound:
                    print("object %s not found." % hex_id)
        if modified:
            repository.commit()
        print('Done.')
        return EXIT_SUCCESS

    @with_repository(lock=False, manifest=False)
    def do_break_lock(self, args, repository):
        """Break the repository lock (e.g. in case it was left by a dead borg."""
        repository.break_lock()
        Cache.break_lock(repository)
        return self.exit_code

    helptext = {}
    helptext['patterns'] = textwrap.dedent('''
        Exclusion patterns support four separate styles, fnmatch, shell, regular
        expressions and path prefixes. If followed by a colon (':') the first two
        characters of a pattern are used as a style selector. Explicit style
        selection is necessary when a non-default style is desired or when the
        desired pattern starts with two alphanumeric characters followed by a colon
        (i.e. `aa:something/*`).

        `Fnmatch <https://docs.python.org/3/library/fnmatch.html>`_, selector `fm:`

            These patterns use a variant of shell pattern syntax, with '*' matching
            any number of characters, '?' matching any single character, '[...]'
            matching any single character specified, including ranges, and '[!...]'
            matching any character not specified. For the purpose of these patterns,
            the path separator ('\\' for Windows and '/' on other systems) is not
            treated specially. Wrap meta-characters in brackets for a literal match
            (i.e. `[?]` to match the literal character `?`). For a path to match
            a pattern, it must completely match from start to end, or must match from
            the start to just before a path separator. Except for the root path,
            paths will never end in the path separator when matching is attempted.
            Thus, if a given pattern ends in a path separator, a '*' is appended
            before matching is attempted.

        Shell-style patterns, selector `sh:`

            Like fnmatch patterns these are similar to shell patterns. The difference
            is that the pattern may include `**/` for matching zero or more directory
            levels, `*` for matching zero or more arbitrary characters with the
            exception of any path separator.

        Regular expressions, selector `re:`

            Regular expressions similar to those found in Perl are supported. Unlike
            shell patterns regular expressions are not required to match the complete
            path and any substring match is sufficient. It is strongly recommended to
            anchor patterns to the start ('^'), to the end ('$') or both. Path
            separators ('\\' for Windows and '/' on other systems) in paths are
            always normalized to a forward slash ('/') before applying a pattern. The
            regular expression syntax is described in the `Python documentation for
            the re module <https://docs.python.org/3/library/re.html>`_.

        Prefix path, selector `pp:`

            This pattern style is useful to match whole sub-directories. The pattern
            `pp:/data/bar` matches `/data/bar` and everything therein.

        Exclusions can be passed via the command line option `--exclude`. When used
        from within a shell the patterns should be quoted to protect them from
        expansion.

        The `--exclude-from` option permits loading exclusion patterns from a text
        file with one pattern per line. Lines empty or starting with the number sign
        ('#') after removing whitespace on both ends are ignored. The optional style
        selector prefix is also supported for patterns loaded from a file. Due to
        whitespace removal paths with whitespace at the beginning or end can only be
        excluded using regular expressions.

        Examples:

        # Exclude '/home/user/file.o' but not '/home/user/file.odt':
        $ borg create -e '*.o' backup /

        # Exclude '/home/user/junk' and '/home/user/subdir/junk' but
        # not '/home/user/importantjunk' or '/etc/junk':
        $ borg create -e '/home/*/junk' backup /

        # Exclude the contents of '/home/user/cache' but not the directory itself:
        $ borg create -e /home/user/cache/ backup /

        # The file '/home/user/cache/important' is *not* backed up:
        $ borg create -e /home/user/cache/ backup / /home/user/cache/important

        # The contents of directories in '/home' are not backed up when their name
        # ends in '.tmp'
        $ borg create --exclude 're:^/home/[^/]+\.tmp/' backup /

        # Load exclusions from file
        $ cat >exclude.txt <<EOF
        # Comment line
        /home/*/junk
        *.tmp
        fm:aa:something/*
        re:^/home/[^/]\.tmp/
        sh:/home/*/.thumbnails
        EOF
        $ borg create --exclude-from exclude.txt backup /
        ''')

    def do_help(self, parser, commands, args):
        if not args.topic:
            parser.print_help()
        elif args.topic in self.helptext:
            print(self.helptext[args.topic])
        elif args.topic in commands:
            if args.epilog_only:
                print(commands[args.topic].epilog)
            elif args.usage_only:
                commands[args.topic].epilog = None
                commands[args.topic].print_help()
            else:
                commands[args.topic].print_help()
        else:
            parser.error('No help available on %s' % (args.topic,))
        return self.exit_code

    def preprocess_args(self, args):
        deprecations = [
            # ('--old', '--new', 'Warning: "--old" has been deprecated. Use "--new" instead.'),
            ('--list-format', '--format', 'Warning: "--list-format" has been deprecated. Use "--format" instead.'),
        ]
        for i, arg in enumerate(args[:]):
            for old_name, new_name, warning in deprecations:
                if arg.startswith(old_name):
                    args[i] = arg.replace(old_name, new_name)
                    self.print_warning(warning)
        return args

    def build_parser(self, args=None, prog=None):
        common_parser = argparse.ArgumentParser(add_help=False, prog=prog)
        common_parser.add_argument('--critical', dest='log_level',
                                   action='store_const', const='critical', default='warning',
                                   help='work on log level CRITICAL')
        common_parser.add_argument('--error', dest='log_level',
                                   action='store_const', const='error', default='warning',
                                   help='work on log level ERROR')
        common_parser.add_argument('--warning', dest='log_level',
                                   action='store_const', const='warning', default='warning',
                                   help='work on log level WARNING (default)')
        common_parser.add_argument('--info', '-v', '--verbose', dest='log_level',
                                   action='store_const', const='info', default='warning',
                                   help='work on log level INFO')
        common_parser.add_argument('--debug', dest='log_level',
                                   action='store_const', const='debug', default='warning',
                                   help='work on log level DEBUG')
        common_parser.add_argument('--lock-wait', dest='lock_wait', type=int, metavar='N', default=1,
                                   help='wait for the lock, but max. N seconds (default: %(default)d).')
        common_parser.add_argument('--show-version', dest='show_version', action='store_true', default=False,
                                   help='show/log the borg version')
        common_parser.add_argument('--show-rc', dest='show_rc', action='store_true', default=False,
                                   help='show/log the return code (rc)')
        common_parser.add_argument('--no-files-cache', dest='cache_files', action='store_false',
                                   help='do not load/update the file metadata cache used to detect unchanged files')
        common_parser.add_argument('--umask', dest='umask', type=lambda s: int(s, 8), default=UMASK_DEFAULT, metavar='M',
                                   help='set umask to M (local and remote, default: %(default)04o)')
        common_parser.add_argument('--remote-path', dest='remote_path', default='borg', metavar='PATH',
                                   help='set remote path to executable (default: "%(default)s")')

        parser = argparse.ArgumentParser(prog=prog, description='Borg - Deduplicated Backups')
        parser.add_argument('-V', '--version', action='version', version='%(prog)s ' + __version__,
                                   help='show version number and exit')
        subparsers = parser.add_subparsers(title='required arguments', metavar='<command>')

        serve_epilog = textwrap.dedent("""
        This command starts a repository server process. This command is usually not used manually.
        """)
        subparser = subparsers.add_parser('serve', parents=[common_parser],
                                          description=self.do_serve.__doc__, epilog=serve_epilog,
                                          formatter_class=argparse.RawDescriptionHelpFormatter,
                                          help='start repository server process')
        subparser.set_defaults(func=self.do_serve)
        subparser.add_argument('--restrict-to-path', dest='restrict_to_paths', action='append',
                               metavar='PATH', help='restrict repository access to PATH')
        init_epilog = textwrap.dedent("""
        This command initializes an empty repository. A repository is a filesystem
        directory containing the deduplicated data from zero or more archives.
        Encryption can be enabled at repository init time.
        """)
        subparser = subparsers.add_parser('init', parents=[common_parser],
                                          description=self.do_init.__doc__, epilog=init_epilog,
                                          formatter_class=argparse.RawDescriptionHelpFormatter,
                                          help='initialize empty repository')
        subparser.set_defaults(func=self.do_init)
        subparser.add_argument('location', metavar='REPOSITORY', nargs='?', default='',
                               type=location_validator(archive=False),
                               help='repository to create')
        subparser.add_argument('-e', '--encryption', dest='encryption',
                               choices=('none', 'keyfile', 'repokey'), default='repokey',
                               help='select encryption key mode (default: "%(default)s")')

        check_epilog = textwrap.dedent("""
        The check command verifies the consistency of a repository and the corresponding archives.

        First, the underlying repository data files are checked:

        - For all segments the segment magic (header) is checked
        - For all objects stored in the segments, all metadata (e.g. crc and size) and
          all data is read. The read data is checked by size and CRC. Bit rot and other
          types of accidental damage can be detected this way.
        - If we are in repair mode and a integrity error is detected for a segment,
          we try to recover as many objects from the segment as possible.
        - In repair mode, it makes sure that the index is consistent with the data
          stored in the segments.
        - If you use a remote repo server via ssh:, the repo check is executed on the
          repo server without causing significant network traffic.
        - The repository check can be skipped using the --archives-only option.

        Second, the consistency and correctness of the archive metadata is verified:

        - Is the repo manifest present? If not, it is rebuilt from archive metadata
          chunks (this requires reading and decrypting of all metadata and data).
        - Check if archive metadata chunk is present. if not, remove archive from
          manifest.
        - For all files (items) in the archive, for all chunks referenced by these
          files, check if chunk is present (if not and we are in repair mode, replace
          it with a same-size chunk of zeros). This requires reading of archive and
          file metadata, but not data.
        - If we are in repair mode and we checked all the archives: delete orphaned
          chunks from the repo.
        - if you use a remote repo server via ssh:, the archive check is executed on
          the client machine (because if encryption is enabled, the checks will require
          decryption and this is always done client-side, because key access will be
          required).
        - The archive checks can be time consuming, they can be skipped using the
          --repository-only option.
        """)
        subparser = subparsers.add_parser('check', parents=[common_parser],
                                          description=self.do_check.__doc__,
                                          epilog=check_epilog,
                                          formatter_class=argparse.RawDescriptionHelpFormatter,
                                          help='verify repository')
        subparser.set_defaults(func=self.do_check)
        subparser.add_argument('location', metavar='REPOSITORY_OR_ARCHIVE', nargs='?', default='',
                               type=location_validator(),
                               help='repository or archive to check consistency of')
        subparser.add_argument('--repository-only', dest='repo_only', action='store_true',
                               default=False,
                               help='only perform repository checks')
        subparser.add_argument('--archives-only', dest='archives_only', action='store_true',
                               default=False,
                               help='only perform archives checks')
        subparser.add_argument('--repair', dest='repair', action='store_true',
                               default=False,
                               help='attempt to repair any inconsistencies found')
        subparser.add_argument('--save-space', dest='save_space', action='store_true',
                               default=False,
                               help='work slower, but using less space')
        subparser.add_argument('--last', dest='last',
                               type=int, default=None, metavar='N',
                               help='only check last N archives (Default: all)')
        subparser.add_argument('-P', '--prefix', dest='prefix', type=str,
                               help='only consider archive names starting with this prefix')

        change_passphrase_epilog = textwrap.dedent("""
        The key files used for repository encryption are optionally passphrase
        protected. This command can be used to change this passphrase.
        """)
        subparser = subparsers.add_parser('change-passphrase', parents=[common_parser],
                                          description=self.do_change_passphrase.__doc__,
                                          epilog=change_passphrase_epilog,
                                          formatter_class=argparse.RawDescriptionHelpFormatter,
                                          help='change repository passphrase')
        subparser.set_defaults(func=self.do_change_passphrase)
        subparser.add_argument('location', metavar='REPOSITORY', nargs='?', default='',
                               type=location_validator(archive=False))

        migrate_to_repokey_epilog = textwrap.dedent("""
        This command migrates a repository from passphrase mode (not supported any
        more) to repokey mode.

        You will be first asked for the repository passphrase (to open it in passphrase
        mode). This is the same passphrase as you used to use for this repo before 1.0.

        It will then derive the different secrets from this passphrase.

        Then you will be asked for a new passphrase (twice, for safety). This
        passphrase will be used to protect the repokey (which contains these same
        secrets in encrypted form). You may use the same passphrase as you used to
        use, but you may also use a different one.

        After migrating to repokey mode, you can change the passphrase at any time.
        But please note: the secrets will always stay the same and they could always
        be derived from your (old) passphrase-mode passphrase.
        """)
        subparser = subparsers.add_parser('migrate-to-repokey', parents=[common_parser],
                                          description=self.do_migrate_to_repokey.__doc__,
                                          epilog=migrate_to_repokey_epilog,
                                          formatter_class=argparse.RawDescriptionHelpFormatter,
                                          help='migrate passphrase-mode repository to repokey')
        subparser.set_defaults(func=self.do_migrate_to_repokey)
        subparser.add_argument('location', metavar='REPOSITORY', nargs='?', default='',
                               type=location_validator(archive=False))

        create_epilog = textwrap.dedent("""
        This command creates a backup archive containing all files found while recursively
        traversing all paths specified. The archive will consume almost no disk space for
        files or parts of files that have already been stored in other archives.


        To speed up pulling backups over sshfs and similar network file systems which do
        not provide correct inode information the --ignore-inode flag can be used. This
        potentially decreases reliability of change detection, while avoiding always reading
        all files on these file systems.

        See the output of the "borg help patterns" command for more help on exclude patterns.
        """)

        subparser = subparsers.add_parser('create', parents=[common_parser],
                                          description=self.do_create.__doc__,
                                          epilog=create_epilog,
                                          formatter_class=argparse.RawDescriptionHelpFormatter,
                                          help='create backup')
        subparser.set_defaults(func=self.do_create)
        subparser.add_argument('--comment', dest='comment', metavar='COMMENT', default='',
                               help='add a comment text to the archive')
        subparser.add_argument('-s', '--stats', dest='stats',
                               action='store_true', default=False,
                               help='print statistics for the created archive')
        subparser.add_argument('-p', '--progress', dest='progress',
                               action='store_true', default=False,
                               help="""show progress display while creating the archive, showing Original,
                               Compressed and Deduplicated sizes, followed by the Number of files seen
                               and the path being processed, default: %(default)s""")
        subparser.add_argument('--list', dest='output_list',
                               action='store_true', default=False,
                               help='output verbose list of items (files, dirs, ...)')
        subparser.add_argument('--filter', dest='output_filter', metavar='STATUSCHARS',
                               help='only display items with the given status characters')
        subparser.add_argument('-e', '--exclude', dest='excludes',
                               type=parse_pattern, action='append',
                               metavar="PATTERN", help='exclude paths matching PATTERN')
        subparser.add_argument('--exclude-from', dest='exclude_files',
                               type=argparse.FileType('r'), action='append',
                               metavar='EXCLUDEFILE', help='read exclude patterns from EXCLUDEFILE, one per line')
        subparser.add_argument('--exclude-caches', dest='exclude_caches',
                               action='store_true', default=False,
                               help='exclude directories that contain a CACHEDIR.TAG file (http://www.brynosaurus.com/cachedir/spec.html)')
        subparser.add_argument('--exclude-if-present', dest='exclude_if_present',
                               metavar='FILENAME', action='append', type=str,
                               help='exclude directories that contain the specified file')
        subparser.add_argument('--keep-tag-files', dest='keep_tag_files',
                               action='store_true', default=False,
                               help='keep tag files of excluded caches/directories')
        subparser.add_argument('-c', '--checkpoint-interval', dest='checkpoint_interval',
                               type=int, default=300, metavar='SECONDS',
                               help='write checkpoint every SECONDS seconds (Default: 300)')
        subparser.add_argument('-x', '--one-file-system', dest='one_file_system',
                               action='store_true', default=False,
                               help='stay in same file system, do not cross mount points')
        subparser.add_argument('--numeric-owner', dest='numeric_owner',
                               action='store_true', default=False,
                               help='only store numeric user and group identifiers')
        subparser.add_argument('--timestamp', dest='timestamp',
                               type=timestamp, default=None,
                               metavar='yyyy-mm-ddThh:mm:ss',
                               help='manually specify the archive creation date/time (UTC). '
                                    'alternatively, give a reference file/directory.')
        subparser.add_argument('--chunker-params', dest='chunker_params',
                               type=ChunkerParams, default=CHUNKER_PARAMS,
                               metavar='CHUNK_MIN_EXP,CHUNK_MAX_EXP,HASH_MASK_BITS,HASH_WINDOW_SIZE',
                               help='specify the chunker parameters. default: %d,%d,%d,%d' % CHUNKER_PARAMS)
        subparser.add_argument('--ignore-inode', dest='ignore_inode',
                               action='store_true', default=False,
                               help='ignore inode data in the file metadata cache used to detect unchanged files.')
        subparser.add_argument('-C', '--compression', dest='compression',
                               type=CompressionSpec, default=dict(name='none'), metavar='COMPRESSION',
                               help='select compression algorithm (and level): '
                                    'none == no compression (default), '
                                    'lz4 == lz4, '
                                    'zlib == zlib (default level 6), '
                                    'zlib,0 .. zlib,9 == zlib (with level 0..9), '
                                    'lzma == lzma (default level 6), '
                                    'lzma,0 .. lzma,9 == lzma (with level 0..9).')
        subparser.add_argument('--read-special', dest='read_special',
                               action='store_true', default=False,
                               help='open and read special files as if they were regular files')
        subparser.add_argument('-n', '--dry-run', dest='dry_run',
                               action='store_true', default=False,
                               help='do not create a backup archive')
        subparser.add_argument('location', metavar='ARCHIVE',
                               type=location_validator(archive=True),
                               help='name of archive to create (must be also a valid directory name)')
        subparser.add_argument('paths', metavar='PATH', nargs='+', type=str,
                               help='paths to archive')

        extract_epilog = textwrap.dedent("""
        This command extracts the contents of an archive. By default the entire
        archive is extracted but a subset of files and directories can be selected
        by passing a list of ``PATHs`` as arguments. The file selection can further
        be restricted by using the ``--exclude`` option.

        See the output of the "borg help patterns" command for more help on exclude patterns.
        """)
        subparser = subparsers.add_parser('extract', parents=[common_parser],
                                          description=self.do_extract.__doc__,
                                          epilog=extract_epilog,
                                          formatter_class=argparse.RawDescriptionHelpFormatter,
                                          help='extract archive contents')
        subparser.set_defaults(func=self.do_extract)
        subparser.add_argument('--list', dest='output_list',
                               action='store_true', default=False,
                               help='output verbose list of items (files, dirs, ...)')
        subparser.add_argument('-n', '--dry-run', dest='dry_run',
                               default=False, action='store_true',
                               help='do not actually change any files')
        subparser.add_argument('-e', '--exclude', dest='excludes',
                               type=parse_pattern, action='append',
                               metavar="PATTERN", help='exclude paths matching PATTERN')
        subparser.add_argument('--exclude-from', dest='exclude_files',
                               type=argparse.FileType('r'), action='append',
                               metavar='EXCLUDEFILE', help='read exclude patterns from EXCLUDEFILE, one per line')
        subparser.add_argument('--numeric-owner', dest='numeric_owner',
                               action='store_true', default=False,
                               help='only obey numeric user and group identifiers')
        subparser.add_argument('--strip-components', dest='strip_components',
                               type=int, default=0, metavar='NUMBER',
                               help='Remove the specified number of leading path elements. Pathnames with fewer elements will be silently skipped.')
        subparser.add_argument('--stdout', dest='stdout',
                               action='store_true', default=False,
                               help='write all extracted data to stdout')
        subparser.add_argument('--sparse', dest='sparse',
                               action='store_true', default=False,
                               help='create holes in output sparse file from all-zero chunks')
        subparser.add_argument('location', metavar='ARCHIVE',
                               type=location_validator(archive=True),
                               help='archive to extract')
        subparser.add_argument('paths', metavar='PATH', nargs='*', type=str,
                               help='paths to extract; patterns are supported')

        diff_epilog = textwrap.dedent("""
            This command finds differences in files (contents, user, group, mode) between archives.

            Both archives need to be in the same repository, and a repository location may only
            be specified for ARCHIVE1.

            For archives created with Borg 1.1 or newer diff automatically detects whether
            the archives are created with the same chunker params. If so, only chunk IDs
            are compared, which is very fast.

            For archives prior to Borg 1.1 chunk contents are compared by default.
            If you did not create the archives with different chunker params,
            pass --same-chunker-params.
            Note that the chunker params changed from Borg 0.xx to 1.0.

            See the output of the "borg help patterns" command for more help on exclude patterns.
            """)
        subparser = subparsers.add_parser('diff', parents=[common_parser],
                                          description=self.do_diff.__doc__,
                                          epilog=diff_epilog,
                                          formatter_class=argparse.RawDescriptionHelpFormatter,
                                          help='find differences in archive contents')
        subparser.set_defaults(func=self.do_diff)
        subparser.add_argument('-e', '--exclude', dest='excludes',
                               type=parse_pattern, action='append',
                               metavar="PATTERN", help='exclude paths matching PATTERN')
        subparser.add_argument('--exclude-from', dest='exclude_files',
                               type=argparse.FileType('r'), action='append',
                               metavar='EXCLUDEFILE', help='read exclude patterns from EXCLUDEFILE, one per line')
        subparser.add_argument('--numeric-owner', dest='numeric_owner',
                               action='store_true', default=False,
                               help='only consider numeric user and group identifiers')
        subparser.add_argument('--same-chunker-params', dest='same_chunker_params',
                               action='store_true', default=False,
                               help='Override check of chunker parameters.')
        subparser.add_argument('--sort', dest='sort',
                               action='store_true', default=False,
                               help='Sort the output lines by file path.')
        subparser.add_argument('location', metavar='ARCHIVE1',
                               type=location_validator(archive=True),
                               help='archive')
        subparser.add_argument('archive2', metavar='ARCHIVE2',
                               type=archivename_validator(),
                               help='archive to compare with ARCHIVE1 (no repository location)')
        subparser.add_argument('paths', metavar='PATH', nargs='*', type=str,
                               help='paths to compare; patterns are supported')

        rename_epilog = textwrap.dedent("""
        This command renames an archive in the repository.
        """)
        subparser = subparsers.add_parser('rename', parents=[common_parser],
                                          description=self.do_rename.__doc__,
                                          epilog=rename_epilog,
                                          formatter_class=argparse.RawDescriptionHelpFormatter,
                                          help='rename archive')
        subparser.set_defaults(func=self.do_rename)
        subparser.add_argument('location', metavar='ARCHIVE',
                               type=location_validator(archive=True),
                               help='archive to rename')
        subparser.add_argument('name', metavar='NEWNAME',
                               type=archivename_validator(),
                               help='the new archive name to use')

        comment_epilog = textwrap.dedent("""
        This command sets the archive comment.
        """)
        subparser = subparsers.add_parser('comment', parents=[common_parser],
                                          description=self.do_comment.__doc__,
                                          epilog=comment_epilog,
                                          formatter_class=argparse.RawDescriptionHelpFormatter,
                                          help='set the archive comment')
        subparser.set_defaults(func=self.do_comment)
        subparser.add_argument('location', metavar='ARCHIVE',
                               type=location_validator(archive=True),
                               help='archive to modify')
        subparser.add_argument('comment', metavar='COMMENT',
                               help='the new archive comment')

        delete_epilog = textwrap.dedent("""
        This command deletes an archive from the repository or the complete repository.
        Disk space is reclaimed accordingly. If you delete the complete repository, the
        local cache for it (if any) is also deleted.
        """)
        subparser = subparsers.add_parser('delete', parents=[common_parser],
                                          description=self.do_delete.__doc__,
                                          epilog=delete_epilog,
                                          formatter_class=argparse.RawDescriptionHelpFormatter,
                                          help='delete archive')
        subparser.set_defaults(func=self.do_delete)
        subparser.add_argument('-p', '--progress', dest='progress',
                               action='store_true', default=False,
                               help="""show progress display while deleting a single archive""")
        subparser.add_argument('-s', '--stats', dest='stats',
                               action='store_true', default=False,
                               help='print statistics for the deleted archive')
        subparser.add_argument('-c', '--cache-only', dest='cache_only',
                               action='store_true', default=False,
                               help='delete only the local cache for the given repository')
        subparser.add_argument('--save-space', dest='save_space', action='store_true',
                               default=False,
                               help='work slower, but using less space')
        subparser.add_argument('location', metavar='TARGET', nargs='?', default='',
                               type=location_validator(),
                               help='archive or repository to delete')

        list_epilog = textwrap.dedent("""
        This command lists the contents of a repository or an archive.

        See the "borg help patterns" command for more help on exclude patterns.

        The following keys are available for --format when listing files:

        """) + ItemFormatter.keys_help()
        subparser = subparsers.add_parser('list', parents=[common_parser],
                                          description=self.do_list.__doc__,
                                          epilog=list_epilog,
                                          formatter_class=argparse.RawDescriptionHelpFormatter,
                                          help='list archive or repository contents')
        subparser.set_defaults(func=self.do_list)
        subparser.add_argument('--short', dest='short',
                               action='store_true', default=False,
                               help='only print file/directory names, nothing else')
        subparser.add_argument('--format', '--list-format', dest='format', type=str,
                               help="""specify format for file listing
                                (default: "{mode} {user:6} {group:6} {size:8d} {isomtime} {path}{extra}{NL}")""")
        subparser.add_argument('-P', '--prefix', dest='prefix', type=str,
                               help='only consider archive names starting with this prefix')
        subparser.add_argument('-e', '--exclude', dest='excludes',
                               type=parse_pattern, action='append',
                               metavar="PATTERN", help='exclude paths matching PATTERN')
        subparser.add_argument('--exclude-from', dest='exclude_files',
                               type=argparse.FileType('r'), action='append',
                               metavar='EXCLUDEFILE', help='read exclude patterns from EXCLUDEFILE, one per line')
        subparser.add_argument('location', metavar='REPOSITORY_OR_ARCHIVE', nargs='?', default='',
                               type=location_validator(),
                               help='repository/archive to list contents of')
        subparser.add_argument('paths', metavar='PATH', nargs='*', type=str,
                               help='paths to list; patterns are supported')

        mount_epilog = textwrap.dedent("""
        This command mounts an archive as a FUSE filesystem. This can be useful for
        browsing an archive or restoring individual files. Unless the ``--foreground``
        option is given the command will run in the background until the filesystem
        is ``umounted``.

        The command ``borgfs`` provides a wrapper for ``borg mount``. This can also be
        used in fstab entries:
        ``/path/to/repo /mnt/point fuse.borgfs defaults,noauto 0 0``

        To allow a regular user to use fstab entries, add the ``user`` option:
        ``/path/to/repo /mnt/point fuse.borgfs defaults,noauto,user 0 0``
        """)
        subparser = subparsers.add_parser('mount', parents=[common_parser],
                                          description=self.do_mount.__doc__,
                                          epilog=mount_epilog,
                                          formatter_class=argparse.RawDescriptionHelpFormatter,
                                          help='mount repository')
        subparser.set_defaults(func=self.do_mount)
        subparser.add_argument('location', metavar='REPOSITORY_OR_ARCHIVE', type=location_validator(),
                               help='repository/archive to mount')
        subparser.add_argument('mountpoint', metavar='MOUNTPOINT', type=str,
                               help='where to mount filesystem')
        subparser.add_argument('-f', '--foreground', dest='foreground',
                               action='store_true', default=False,
                               help='stay in foreground, do not daemonize')
        subparser.add_argument('-o', dest='options', type=str,
                               help='Extra mount options')

        info_epilog = textwrap.dedent("""
        This command displays some detailed information about the specified archive.
        """)
        subparser = subparsers.add_parser('info', parents=[common_parser],
                                          description=self.do_info.__doc__,
                                          epilog=info_epilog,
                                          formatter_class=argparse.RawDescriptionHelpFormatter,
                                          help='show archive information')
        subparser.set_defaults(func=self.do_info)
        subparser.add_argument('location', metavar='ARCHIVE',
                               type=location_validator(archive=True),
                               help='archive to display information about')

        break_lock_epilog = textwrap.dedent("""
        This command breaks the repository and cache locks.
        Please use carefully and only while no borg process (on any machine) is
        trying to access the Cache or the Repository.
        """)
        subparser = subparsers.add_parser('break-lock', parents=[common_parser],
                                          description=self.do_break_lock.__doc__,
                                          epilog=break_lock_epilog,
                                          formatter_class=argparse.RawDescriptionHelpFormatter,
                                          help='break repository and cache locks')
        subparser.set_defaults(func=self.do_break_lock)
        subparser.add_argument('location', metavar='REPOSITORY',
                               type=location_validator(archive=False),
                               help='repository for which to break the locks')

        prune_epilog = textwrap.dedent("""
        The prune command prunes a repository by deleting archives not matching
        any of the specified retention options. This command is normally used by
        automated backup scripts wanting to keep a certain number of historic backups.

        As an example, "-d 7" means to keep the latest backup on each day, up to 7
        most recent days with backups (days without backups do not count).
        The rules are applied from hourly to yearly, and backups selected by previous
        rules do not count towards those of later rules. The time that each backup
        completes is used for pruning purposes. Dates and times are interpreted in
        the local timezone, and weeks go from Monday to Sunday. Specifying a
        negative number of archives to keep means that there is no limit.

        The "--keep-within" option takes an argument of the form "<int><char>",
        where char is "H", "d", "w", "m", "y". For example, "--keep-within 2d" means
        to keep all archives that were created within the past 48 hours.
        "1m" is taken to mean "31d". The archives kept with this option do not
        count towards the totals specified by any other options.

        If a prefix is set with -P, then only archives that start with the prefix are
        considered for deletion and only those archives count towards the totals
        specified by the rules.
        Otherwise, *all* archives in the repository are candidates for deletion!
        """)
        subparser = subparsers.add_parser('prune', parents=[common_parser],
                                          description=self.do_prune.__doc__,
                                          epilog=prune_epilog,
                                          formatter_class=argparse.RawDescriptionHelpFormatter,
                                          help='prune archives')
        subparser.set_defaults(func=self.do_prune)
        subparser.add_argument('-n', '--dry-run', dest='dry_run',
                               default=False, action='store_true',
                               help='do not change repository')
        subparser.add_argument('-s', '--stats', dest='stats',
                               action='store_true', default=False,
                               help='print statistics for the deleted archive')
        subparser.add_argument('--list', dest='output_list',
                               action='store_true', default=False,
                               help='output verbose list of archives it keeps/prunes')
        subparser.add_argument('--keep-within', dest='within', type=str, metavar='WITHIN',
                               help='keep all archives within this time interval')
        subparser.add_argument('-H', '--keep-hourly', dest='hourly', type=int, default=0,
                               help='number of hourly archives to keep')
        subparser.add_argument('-d', '--keep-daily', dest='daily', type=int, default=0,
                               help='number of daily archives to keep')
        subparser.add_argument('-w', '--keep-weekly', dest='weekly', type=int, default=0,
                               help='number of weekly archives to keep')
        subparser.add_argument('-m', '--keep-monthly', dest='monthly', type=int, default=0,
                               help='number of monthly archives to keep')
        subparser.add_argument('-y', '--keep-yearly', dest='yearly', type=int, default=0,
                               help='number of yearly archives to keep')
        subparser.add_argument('-P', '--prefix', dest='prefix', type=str,
                               help='only consider archive names starting with this prefix')
        subparser.add_argument('--save-space', dest='save_space', action='store_true',
                               default=False,
                               help='work slower, but using less space')
        subparser.add_argument('location', metavar='REPOSITORY', nargs='?', default='',
                               type=location_validator(archive=False),
                               help='repository to prune')

        upgrade_epilog = textwrap.dedent("""
        Upgrade an existing Borg repository.
        This currently supports converting an Attic repository to Borg and also
        helps with converting Borg 0.xx to 1.0.

        Currently, only LOCAL repositories can be upgraded (issue #465).

        It will change the magic strings in the repository's segments
        to match the new Borg magic strings. The keyfiles found in
        $ATTIC_KEYS_DIR or ~/.attic/keys/ will also be converted and
        copied to $BORG_KEYS_DIR or ~/.config/borg/keys.

        The cache files are converted, from $ATTIC_CACHE_DIR or
        ~/.cache/attic to $BORG_CACHE_DIR or ~/.cache/borg, but the
        cache layout between Borg and Attic changed, so it is possible
        the first backup after the conversion takes longer than expected
        due to the cache resync.

        Upgrade should be able to resume if interrupted, although it
        will still iterate over all segments. If you want to start
        from scratch, use `borg delete` over the copied repository to
        make sure the cache files are also removed:

            borg delete borg

        Unless ``--inplace`` is specified, the upgrade process first
        creates a backup copy of the repository, in
        REPOSITORY.upgrade-DATETIME, using hardlinks. This takes
        longer than in place upgrades, but is much safer and gives
        progress information (as opposed to ``cp -al``). Once you are
        satisfied with the conversion, you can safely destroy the
        backup copy.

        WARNING: Running the upgrade in place will make the current
        copy unusable with older version, with no way of going back
        to previous versions. This can PERMANENTLY DAMAGE YOUR
        REPOSITORY!  Attic CAN NOT READ BORG REPOSITORIES, as the
        magic strings have changed. You have been warned.""")
        subparser = subparsers.add_parser('upgrade', parents=[common_parser],
                                          description=self.do_upgrade.__doc__,
                                          epilog=upgrade_epilog,
                                          formatter_class=argparse.RawDescriptionHelpFormatter,
                                          help='upgrade repository format')
        subparser.set_defaults(func=self.do_upgrade)
        subparser.add_argument('-p', '--progress', dest='progress',
                               action='store_true', default=False,
                               help="""show progress display while upgrading the repository""")
        subparser.add_argument('-n', '--dry-run', dest='dry_run',
                               default=False, action='store_true',
                               help='do not change repository')
        subparser.add_argument('-i', '--inplace', dest='inplace',
                               default=False, action='store_true',
                               help="""rewrite repository in place, with no chance of going back to older
                               versions of the repository.""")
        subparser.add_argument('location', metavar='REPOSITORY', nargs='?', default='',
                               type=location_validator(archive=False),
                               help='path to the repository to be upgraded')

        subparser = subparsers.add_parser('help', parents=[common_parser],
                                          description='Extra help')
        subparser.add_argument('--epilog-only', dest='epilog_only',
                               action='store_true', default=False)
        subparser.add_argument('--usage-only', dest='usage_only',
                               action='store_true', default=False)
        subparser.set_defaults(func=functools.partial(self.do_help, parser, subparsers.choices))
        subparser.add_argument('topic', metavar='TOPIC', type=str, nargs='?',
                               help='additional help on TOPIC')

        debug_dump_archive_items_epilog = textwrap.dedent("""
        This command dumps raw (but decrypted and decompressed) archive items (only metadata) to files.
        """)
        subparser = subparsers.add_parser('debug-dump-archive-items', parents=[common_parser],
                                          description=self.do_debug_dump_archive_items.__doc__,
                                          epilog=debug_dump_archive_items_epilog,
                                          formatter_class=argparse.RawDescriptionHelpFormatter,
                                          help='dump archive items (metadata) (debug)')
        subparser.set_defaults(func=self.do_debug_dump_archive_items)
        subparser.add_argument('location', metavar='ARCHIVE',
                               type=location_validator(archive=True),
                               help='archive to dump')

        debug_get_obj_epilog = textwrap.dedent("""
        This command gets an object from the repository.
        """)
        subparser = subparsers.add_parser('debug-get-obj', parents=[common_parser],
                                          description=self.do_debug_get_obj.__doc__,
                                          epilog=debug_get_obj_epilog,
                                          formatter_class=argparse.RawDescriptionHelpFormatter,
                                          help='get object from repository (debug)')
        subparser.set_defaults(func=self.do_debug_get_obj)
        subparser.add_argument('location', metavar='REPOSITORY', nargs='?', default='',
                               type=location_validator(archive=False),
                               help='repository to use')
        subparser.add_argument('id', metavar='ID', type=str,
                               help='hex object ID to get from the repo')
        subparser.add_argument('path', metavar='PATH', type=str,
                               help='file to write object data into')

        debug_put_obj_epilog = textwrap.dedent("""
        This command puts objects into the repository.
        """)
        subparser = subparsers.add_parser('debug-put-obj', parents=[common_parser],
                                          description=self.do_debug_put_obj.__doc__,
                                          epilog=debug_put_obj_epilog,
                                          formatter_class=argparse.RawDescriptionHelpFormatter,
                                          help='put object to repository (debug)')
        subparser.set_defaults(func=self.do_debug_put_obj)
        subparser.add_argument('location', metavar='REPOSITORY', nargs='?', default='',
                               type=location_validator(archive=False),
                               help='repository to use')
        subparser.add_argument('paths', metavar='PATH', nargs='+', type=str,
                               help='file(s) to read and create object(s) from')

        debug_delete_obj_epilog = textwrap.dedent("""
        This command deletes objects from the repository.
        """)
        subparser = subparsers.add_parser('debug-delete-obj', parents=[common_parser],
                                          description=self.do_debug_delete_obj.__doc__,
                                          epilog=debug_delete_obj_epilog,
                                          formatter_class=argparse.RawDescriptionHelpFormatter,
                                          help='delete object from repository (debug)')
        subparser.set_defaults(func=self.do_debug_delete_obj)
        subparser.add_argument('location', metavar='REPOSITORY', nargs='?', default='',
                               type=location_validator(archive=False),
                               help='repository to use')
        subparser.add_argument('ids', metavar='IDs', nargs='+', type=str,
                               help='hex object ID(s) to delete from the repo')
        return parser

    def get_args(self, argv, cmd):
        """usually, just returns argv, except if we deal with a ssh forced command for borg serve."""
        result = self.parse_args(argv[1:])
        if cmd is not None and result.func == self.do_serve:
            forced_result = result
            argv = shlex.split(cmd)
            result = self.parse_args(argv[1:])
            if result.func != forced_result.func:
                # someone is trying to execute a different borg subcommand, don't do that!
                return forced_result
            # the only thing we take from the forced "borg serve" ssh command is --restrict-to-path
            result.restrict_to_paths = forced_result.restrict_to_paths
        return result

    def parse_args(self, args=None):
        # We can't use argparse for "serve" since we don't want it to show up in "Available commands"
        if args:
            args = self.preprocess_args(args)
        parser = self.build_parser(args)
        args = parser.parse_args(args or ['-h'])
        update_excludes(args)
        return args

    def run(self, args):
        os.umask(args.umask)  # early, before opening files
        self.lock_wait = args.lock_wait
        setup_logging(level=args.log_level, is_serve=args.func == self.do_serve)  # do not use loggers before this!
        if args.show_version:
            logger.info('borgbackup version %s' % __version__)
        check_extension_modules()
        if is_slow_msgpack():
            logger.warning("Using a pure-python msgpack! This will result in lower performance.")
        return args.func(args)


def sig_info_handler(signum, stack):  # pragma: no cover
    """search the stack for infos about the currently processed file and print them"""
    for frame in inspect.getouterframes(stack):
        func, loc = frame[3], frame[0].f_locals
        if func in ('process_file', '_process', ):  # create op
            path = loc['path']
            try:
                pos = loc['fd'].tell()
                total = loc['st'].st_size
            except Exception:
                pos, total = 0, 0
            logger.info("{0} {1}/{2}".format(path, format_file_size(pos), format_file_size(total)))
            break
        if func in ('extract_item', ):  # extract op
            path = loc['item'][b'path']
            try:
                pos = loc['fd'].tell()
            except Exception:
                pos = 0
            logger.info("{0} {1}/???".format(path, format_file_size(pos)))
            break


def setup_signal_handlers():  # pragma: no cover
    sigs = []
    if hasattr(signal, 'SIGUSR1'):
        sigs.append(signal.SIGUSR1)  # kill -USR1 pid
    if hasattr(signal, 'SIGINFO'):
        sigs.append(signal.SIGINFO)  # kill -INFO pid (or ctrl-t)
    for sig in sigs:
        signal.signal(sig, sig_info_handler)


def main():  # pragma: no cover
    # provide 'borg mount' behaviour when the main script/executable is named borgfs
    if os.path.basename(sys.argv[0]) == "borgfs":
        sys.argv.insert(1, "mount")

    # Make sure stdout and stderr have errors='replace') to avoid unicode
    # issues when print()-ing unicode file names
    sys.stdout = io.TextIOWrapper(sys.stdout.buffer, sys.stdout.encoding, 'replace', line_buffering=True)
    sys.stderr = io.TextIOWrapper(sys.stderr.buffer, sys.stderr.encoding, 'replace', line_buffering=True)
    setup_signal_handlers()
    archiver = Archiver()
    msg = None
    args = archiver.get_args(sys.argv, os.environ.get('SSH_ORIGINAL_COMMAND'))
    try:
        exit_code = archiver.run(args)
    except Error as e:
        msg = e.get_message()
        if e.traceback:
            msg += "\n%s\n%s" % (traceback.format_exc(), sysinfo())
        exit_code = e.exit_code
    except RemoteRepository.RPCError as e:
        msg = '%s\n%s' % (str(e), sysinfo())
        exit_code = EXIT_ERROR
    except Exception:
        msg = 'Local Exception.\n%s\n%s' % (traceback.format_exc(), sysinfo())
        exit_code = EXIT_ERROR
    except KeyboardInterrupt:
        msg = 'Keyboard interrupt.\n%s\n%s' % (traceback.format_exc(), sysinfo())
        exit_code = EXIT_ERROR
    if msg:
        logger.error(msg)
    if args.show_rc:
        exit_msg = 'terminating with %s status, rc %d'
        if exit_code == EXIT_SUCCESS:
            logger.info(exit_msg % ('success', exit_code))
        elif exit_code == EXIT_WARNING:
            logger.warning(exit_msg % ('warning', exit_code))
        elif exit_code == EXIT_ERROR:
            logger.error(exit_msg % ('error', exit_code))
        else:
            # if you see 666 in output, it usually means exit_code was None
            logger.error(exit_msg % ('abnormal', exit_code or 666))
    sys.exit(exit_code)


if __name__ == '__main__':
    main()<|MERGE_RESOLUTION|>--- conflicted
+++ resolved
@@ -161,15 +161,11 @@
     def do_init(self, args, repository):
         """Initialize an empty repository"""
         logger.info('Initializing repository at "%s"' % args.location.canonical_path())
-<<<<<<< HEAD
         try:
             key = key_creator(repository, args)
         except (EOFError, KeyboardInterrupt):
             repository.destroy()
             return EXIT_WARNING
-=======
-        key = key_creator(repository, args)
->>>>>>> 6a3f2d78
         manifest = Manifest(key, repository)
         manifest.key = key
         manifest.write()
@@ -439,7 +435,6 @@
                 self.print_warning("Include pattern '%s' never matched.", pattern)
         return self.exit_code
 
-<<<<<<< HEAD
     @with_repository()
     @with_archive
     def do_diff(self, args, repository, manifest, key, archive):
@@ -623,8 +618,6 @@
                 self.print_warning("Include pattern '%s' never matched.", pattern)
         return self.exit_code
 
-=======
->>>>>>> 6a3f2d78
     @with_repository(exclusive=True, cache=True)
     @with_archive
     def do_rename(self, args, repository, manifest, key, cache, archive):
@@ -633,7 +626,6 @@
         manifest.write()
         repository.commit()
         cache.commit()
-<<<<<<< HEAD
         return self.exit_code
 
     @with_repository(exclusive=True, cache=True)
@@ -644,8 +636,6 @@
         manifest.write()
         repository.commit()
         cache.commit()
-=======
->>>>>>> 6a3f2d78
         return self.exit_code
 
     @with_repository(exclusive=True, cache=True)
@@ -714,8 +704,6 @@
         """List archive or repository contents"""
         if args.location.archive:
             matcher, _ = self.build_matcher(args.excludes, args.paths)
-
-<<<<<<< HEAD
             with Cache(repository, key, manifest, lock_wait=self.lock_wait) as cache:
                 archive = Archive(repository, key, manifest, args.location.archive, cache=cache)
 
@@ -736,67 +724,6 @@
                     write = sys.stdout.buffer.write
                 for item in archive.iter_items(lambda item: matcher.match(item[b'path'])):
                     write(formatter.format_item(item).encode('utf-8', errors='surrogateescape'))
-=======
-            for item in archive.iter_items():
-                mode = stat.filemode(item[b'mode'])
-                type = mode[0]
-                size = 0
-                if type == '-':
-                    try:
-                        size = sum(size for _, size, _ in item[b'chunks'])
-                    except KeyError:
-                        pass
-
-                mtime = safe_timestamp(item[b'mtime'])
-                if use_user_format:
-                    atime = safe_timestamp(item.get(b'atime') or item[b'mtime'])
-                    ctime = safe_timestamp(item.get(b'ctime') or item[b'mtime'])
-
-                if b'source' in item:
-                    source = item[b'source']
-                    if type == 'l':
-                        extra = ' -> %s' % item[b'source']
-                    else:
-                        mode = 'h' + mode[1:]
-                        extra = ' link to %s' % item[b'source']
-                else:
-                    extra = ''
-                    source = ''
-
-                item_data = {
-                        'mode': mode,
-                        'user': item[b'user'] or item[b'uid'],
-                        'group': item[b'group'] or item[b'gid'],
-                        'size': size,
-                        'isomtime': format_time(mtime),
-                        'path': remove_surrogates(item[b'path']),
-                        'extra': extra,
-                        'LF': '\n',
-                        }
-                if use_user_format:
-                    item_data_advanced = {
-                        'bmode': item[b'mode'],
-                        'type': type,
-                        'source': source,
-                        'linktarget': source,
-                        'uid': item[b'uid'],
-                        'gid': item[b'gid'],
-                        'mtime': mtime,
-                        'isoctime': format_time(ctime),
-                        'ctime': ctime,
-                        'isoatime': format_time(atime),
-                        'atime': atime,
-                        'archivename': archive.name,
-                        'SPACE': ' ',
-                        'TAB': '\t',
-                        'CR': '\r',
-                        'NEWLINE': os.linesep,
-                        }
-                    item_data.update(item_data_advanced)
-                item_data['formatkeys'] = list(item_data.keys())
-
-                print(format_line(list_format, item_data), end='')
->>>>>>> 6a3f2d78
         else:
             for archive_info in manifest.list_archive_infos(sort_by='ts'):
                 if args.prefix and not archive_info.name.startswith(args.prefix):
@@ -811,7 +738,6 @@
     @with_archive
     def do_info(self, args, repository, manifest, key, archive, cache):
         """Show archive details such as disk space used"""
-<<<<<<< HEAD
         def format_cmdline(cmdline):
             return remove_surrogates(' '.join(shlex.quote(x) for x in cmdline))
 
@@ -819,20 +745,11 @@
         print('Name:', archive.name)
         print('Fingerprint: %s' % hexlify(archive.id).decode('ascii'))
         print('Comment:', archive.metadata.get(b'comment', ''))
-=======
-        stats = archive.calc_stats(cache)
-        print('Name:', archive.name)
-        print('Fingerprint: %s' % hexlify(archive.id).decode('ascii'))
->>>>>>> 6a3f2d78
         print('Hostname:', archive.metadata[b'hostname'])
         print('Username:', archive.metadata[b'username'])
         print('Time (start): %s' % format_time(to_localtime(archive.ts)))
         print('Time (end):   %s' % format_time(to_localtime(archive.ts_end)))
-<<<<<<< HEAD
         print('Command line:', format_cmdline(archive.metadata[b'cmdline']))
-=======
-        print('Command line:', remove_surrogates(' '.join(archive.metadata[b'cmdline'])))
->>>>>>> 6a3f2d78
         print('Number of files: %d' % stats.nfiles)
         print()
         print(str(stats))
