--- conflicted
+++ resolved
@@ -169,13 +169,9 @@
                 archive.end = datetime.now()
                 print('-' * 78)
                 print(str(archive))
-<<<<<<< HEAD
                 print()
                 print(str(archive.stats))
                 print(str(cache))
-=======
-                print(archive.stats.print_(__('This archive:'), cache))
->>>>>>> 691c77b4
                 print('-' * 78)
         return self.exit_code
 
@@ -321,12 +317,8 @@
             repository.commit()
             cache.commit()
             if args.stats:
-<<<<<<< HEAD
-                logger.info(stats.summary.format(label='Deleted data:', stats=stats))
+                logger.info(stats.summary.format(label=__('Deleted data:'), stats=stats))
                 logger.info(str(cache))
-=======
-                logger.info(stats.print_(__('Deleted data:'), cache))
->>>>>>> 691c77b4
         else:
             if not args.cache_only:
                 print(__("You requested to completely DELETE the repository *including* all archives it contains:"), file=sys.stderr)
@@ -420,18 +412,6 @@
         cache = Cache(repository, key, manifest, do_files=args.cache_files)
         archive = Archive(repository, key, manifest, args.archive.archive, cache=cache)
         stats = archive.calc_stats(cache)
-<<<<<<< HEAD
-        print('Name:', archive.name)
-        print('Fingerprint: %s' % hexlify(archive.id).decode('ascii'))
-        print('Hostname:', archive.metadata[b'hostname'])
-        print('Username:', archive.metadata[b'username'])
-        print('Time: %s' % to_localtime(archive.ts).strftime('%c'))
-        print('Command line:', remove_surrogates(' '.join(archive.metadata[b'cmdline'])))
-        print('Number of files: %d' % stats.nfiles)
-        print()
-        print(str(stats))
-        print(str(cache))
-=======
         print(__('Name:'), archive.name)
         print(__('Fingerprint: %s') % hexlify(archive.id).decode('ascii'))
         print(__('Hostname:'), archive.metadata[b'hostname'])
@@ -439,8 +419,9 @@
         print(__('Time: %s') % to_localtime(archive.ts).strftime('%c'))
         print(__('Command line:'), remove_surrogates(' '.join(archive.metadata[b'cmdline'])))
         print(__('Number of files: %d') % stats.nfiles)
-        print(stats.print_(__('This archive:'), cache))
->>>>>>> 691c77b4
+        print()
+        print(str(stats))
+        print(str(cache))
         return self.exit_code
 
     def do_prune(self, args):
@@ -485,12 +466,8 @@
             repository.commit()
             cache.commit()
         if args.stats:
-<<<<<<< HEAD
-            logger.info(stats.summary.format(label='Deleted data:', stats=stats))
+            logger.info(stats.summary.format(label=__('Deleted data:'), stats=stats))
             logger.info(str(cache))
-=======
-            logger.info(stats.print_(__('Deleted data:'), cache))
->>>>>>> 691c77b4
         return self.exit_code
 
     def do_upgrade(self, args):
@@ -707,19 +684,12 @@
         subparser.set_defaults(func=self.do_create)
         subparser.add_argument('-s', '--stats', dest='stats',
                                action='store_true', default=False,
-<<<<<<< HEAD
-                               help='print statistics for the created archive')
+                               help=__('print statistics for the created archive'))
         subparser.add_argument('-p', '--progress', dest='progress', const=not sys.stdin.isatty(),
                                action='store_const', default=sys.stdin.isatty(),
-                               help="""toggle progress display while creating the archive, showing Original,
+                               help=__("""toggle progress display while creating the archive, showing Original,
                                Compressed and Deduplicated sizes, followed by the Number of files seen
-                               and the path being processd, default: %(default)s""")
-=======
-                               help=__('print statistics for the created archive'))
-        subparser.add_argument('-p', '--progress', dest='progress',
-                               action='store_true', default=False,
-                               help=__('print progress while creating the archive'))
->>>>>>> 691c77b4
+                               and the path being processd, default: %(default)s"""))
         subparser.add_argument('-e', '--exclude', dest='excludes',
                                type=ExcludePattern, action='append',
                                metavar="PATTERN", help=__('exclude paths matching PATTERN'))
@@ -731,13 +701,8 @@
                                help=__('exclude directories that contain a CACHEDIR.TAG file (http://www.brynosaurus.com/cachedir/spec.html)'))
         subparser.add_argument('-c', '--checkpoint-interval', dest='checkpoint_interval',
                                type=int, default=300, metavar='SECONDS',
-<<<<<<< HEAD
-                               help='write checkpoint every SECONDS seconds (Default: 300)')
+                               help=__('write checkpoint every SECONDS seconds (Default: 300)'))
         subparser.add_argument('-x', '--do-not-cross-mountpoints', dest='dontcross',
-=======
-                               help=__('write checkpoint every SECONDS seconds (Default: 300)'))
-        subparser.add_argument('--do-not-cross-mountpoints', dest='dontcross',
->>>>>>> 691c77b4
                                action='store_true', default=False,
                                help=__('do not cross mount points'))
         subparser.add_argument('--numeric-owner', dest='numeric_owner',
@@ -947,13 +912,8 @@
                                type=location_validator(archive=False),
                                help=__('repository to prune'))
 
-<<<<<<< HEAD
-        upgrade_epilog = textwrap.dedent("""
+        upgrade_epilog = textwrap.dedent(__("""
         upgrade an existing Borg repository. this currently
-=======
-        upgrade_epilog = textwrap.dedent(__("""
-        upgrade an existing Borg repository in place. this currently
->>>>>>> 691c77b4
         only support converting an Attic repository, but may
         eventually be extended to cover major Borg upgrades as well.
 
@@ -975,7 +935,6 @@
 
             borg delete borg
 
-<<<<<<< HEAD
         unless ``--inplace`` is specified, the upgrade process first
         creates a backup copy of the repository, in
         REPOSITORY.upgrade-DATETIME, using hardlinks. this takes
@@ -988,14 +947,7 @@
         copy unuseable with older version, with no way of going back
         to previous versions. this can PERMANENTLY DAMAGE YOUR
         REPOSITORY!  Attic CAN NOT READ BORG REPOSITORIES, as the
-        magic strings have changed. you have been warned.""")
-=======
-        the conversion can PERMANENTLY DAMAGE YOUR REPOSITORY! Attic
-        will also NOT BE ABLE TO READ THE BORG REPOSITORY ANYMORE, as
-        the magic strings will have changed.
-
-        you have been warned."""))
->>>>>>> 691c77b4
+        magic strings have changed. you have been warned."""))
         subparser = subparsers.add_parser('upgrade', parents=[common_parser],
                                           description=self.do_upgrade.__doc__,
                                           epilog=upgrade_epilog,
@@ -1003,15 +955,11 @@
         subparser.set_defaults(func=self.do_upgrade)
         subparser.add_argument('-n', '--dry-run', dest='dry_run',
                                default=False, action='store_true',
-<<<<<<< HEAD
-                               help='do not change repository')
+                               help=__('do not change repository'))
         subparser.add_argument('-i', '--inplace', dest='inplace',
                                default=False, action='store_true',
-                               help="""rewrite repository in-place, with no chance of going back to older
-                               versions of the repository.""")
-=======
-                               help=__('do not change repository'))
->>>>>>> 691c77b4
+                               help=__("""rewrite repository in-place, with no chance of going back to older
+                               versions of the repository."""))
         subparser.add_argument('repository', metavar='REPOSITORY', nargs='?', default='',
                                type=location_validator(archive=False),
                                help=__('path to the repository to be upgraded'))
