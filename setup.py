--- conflicted
+++ resolved
@@ -96,17 +96,9 @@
 elif platform == 'Darwin':
     ext_modules.append(Extension('attic.platform_darwin', [platform_darwin_source]))
 
-# msgpack pure python data corruption in some versions.
-# The compiled C-version of python-msgpack was not affected.
-# So, IF you had a compiler installed AND you did not force the pure-python
-# version, you likely were not affected by the issue.
-# python-msgpack <=0.4.2 is OK, 0.4.5 is latest release, but bug was fixed
-# in repo.
-# Details see:
-# https://github.com/jborg/attic/issues/171
-# https://github.com/jborg/attic/issues/185
-# https://github.com/msgpack/msgpack-python/issues/124
-install_requires=['msgpack-python<=0.4.2,>0.4.5']
+# msgpack pure python data corruption was fixed in 0.4.6.
+# Also, we might use some rather recent API features.
+install_requires=['msgpack-python>=0.4.6']
 if sys.version_info < (3, 3):
     install_requires.append('backports.lzma')
 
@@ -136,11 +128,5 @@
     scripts=['scripts/attic'],
     cmdclass=cmdclass,
     ext_modules=ext_modules,
-<<<<<<< HEAD
     install_requires=install_requires,
-=======
-    # msgpack pure python data corruption was fixed in 0.4.6.
-    # Also, we might use some rather recent API features.
-    install_requires=['msgpack-python>=0.4.6']
->>>>>>> 615ca87c
 )