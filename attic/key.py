--- conflicted
+++ resolved
@@ -114,6 +114,21 @@
         super().__init__(key, data, sha512_256)
 
 
+class GMAC:
+    def __init__(self, key, data):
+        if key is None:
+            raise Exception("do not use GMAC if you don't have a key")
+        self.key = key
+        self.data = data
+
+    def digest(self):
+        mac_cipher = AES(is_encrypt=True, key=self.key, iv=b'\0'*16)  # XXX do we need an IV here?
+        # GMAC = aes-gcm with all data as AAD, no data as to-be-encrypted data
+        mac_cipher.add(bytes(self.data))
+        tag, _ = mac_cipher.compute_tag_and_encrypt(b'')
+        return tag
+
+
 MAC_DEFAULT = HMAC_SHA256.TYPE
 
 
@@ -157,6 +172,14 @@
 
     def id_hash(self, data):
         """Return a HASH (no id_key) or a MAC (using the "id_key" key)
+
+        XXX do we need a cryptographic hash function here or is a keyed hash
+        function like GMAC / GHASH good enough? See NIST SP 800-38D.
+
+        IMPORTANT: in 1 repo, there should be only 1 kind of id_hash, otherwise
+        data hashed/maced with one id_hash might result in same ID as already
+        exists in the repo for other data created with another id_hash method.
+        somehow unlikely considering 128 or 256bits, but still.
         """
 
     def encrypt(self, data):
@@ -205,9 +228,6 @@
 class AESKeyBase(KeyBase):
     """Common base class shared by KeyfileKey and PassphraseKey
 
-<<<<<<< HEAD
-    Chunks are encrypted using 256bit AES in Counter Mode (CTR)
-=======
     Chunks are encrypted using 256bit AES in Galois Counter Mode (GCM)
 
     Payload layout: TYPE(1) + TAG(32) + NONCE(8) + CIPHERTEXT
@@ -216,51 +236,13 @@
     in the payload, the first 8 bytes are always zeros. This does not
     affect security but limits the maximum repository capacity to
     only 295 exabytes!
->>>>>>> 1e1d80c7
     """
     def id_hash(self, data):
-        """
-<<<<<<< HEAD
-        return self.maccer(self.id_key, data).digest()
+        return GMAC(self.id_key, data).digest()
+        #return self.maccer(self.id_key, data).digest()
 
     def encrypt(self, data):
         data = self.compressor.compress(data)
-        self.enc_cipher.reset()
-        stored_iv = self.enc_cipher.iv[8:]
-        data = self.enc_cipher.encrypt(data)
-        hmac = self.maccer(self.enc_hmac_key, stored_iv + data).digest()
-        meta = Meta(compr_type=self.compressor.TYPE, crypt_type=self.TYPE, mac_type=self.maccer.TYPE,
-                    hmac=hmac, stored_iv=stored_iv)
-        return generate(meta, data)
-
-    def decrypt(self, id, data):
-        meta, data, compressor, crypter, maccer = parser(data)
-        assert isinstance(self, crypter)
-        assert self.maccer is maccer
-        computed_hmac = self.maccer(self.enc_hmac_key, meta.stored_iv + data).digest()
-        if computed_hmac != meta.hmac:
-            raise IntegrityError('Encryption envelope checksum mismatch')
-        self.dec_cipher.reset(iv=PREFIX + meta.stored_iv)
-        data = self.compressor.decompress(self.dec_cipher.decrypt(data))
-=======
-        Return GMAC using the "id_key" GMAC key
-
-        XXX do we need a cryptographic hash function here or is a keyed hash
-        function like GMAC / GHASH good enough? See NIST SP 800-38D.
-
-        IMPORTANT: in 1 repo, there should be only 1 kind of id_hash, otherwise
-        data hashed/maced with one id_hash might result in same ID as already
-        exists in the repo for other data created with another id_hash method.
-        somehow unlikely considering 128 or 256bits, but still.
-        """
-        mac_cipher = AES(is_encrypt=True, key=self.id_key, iv=b'\0'*16)  # XXX do we need an IV here?
-        # GMAC = aes-gcm with all data as AAD, no data as to-be-encrypted data
-        mac_cipher.add(bytes(data))
-        tag, _ = mac_cipher.compute_tag_and_encrypt(b'')
-        return tag
-
-    def encrypt(self, data):
-        data = zlib.compress(data)
         self.enc_cipher.reset(iv=self.enc_iv)
         iv_last8 = self.enc_iv[8:]
         self.enc_cipher.add(iv_last8)
@@ -268,36 +250,32 @@
         # increase the IV (counter) value so same value is never used twice
         current_iv = bytes_to_long(iv_last8)
         self.enc_iv = PREFIX + long_to_bytes(current_iv + num_aes_blocks(len(data)))
-        return b''.join((self.TYPE_STR, tag, iv_last8, data))
+        meta = Meta(compr_type=self.compressor.TYPE, crypt_type=self.TYPE, mac_type=self.maccer.TYPE,
+                    hmac=tag, stored_iv=iv_last8)
+        return generate(meta, data)
 
     def decrypt(self, id, data):
-        if data[0] != self.TYPE:
-            raise IntegrityError('Invalid encryption envelope')
-        iv_last8 = data[1+32:1+40]
+        meta, data, compressor, crypter, maccer = parser(data)
+        assert isinstance(self, crypter)
+        assert self.maccer is maccer
+        iv_last8 = meta.stored_iv
         iv = PREFIX + iv_last8
         self.dec_cipher.reset(iv=iv)
         self.dec_cipher.add(iv_last8)
-        tag, data = data[1:1+32], data[1+40:]
+        tag = meta.hmac  # TODO rename Meta element name to be generic
         try:
             data = self.dec_cipher.check_tag_and_decrypt(tag, data)
         except Exception:
             raise IntegrityError('Encryption envelope checksum mismatch')
-        data = zlib.decompress(data)
->>>>>>> 1e1d80c7
+        data = self.compressor.decompress(data)
         if id and self.id_hash(data) != id:
             raise IntegrityError('Chunk id verification failed')
         return data
 
     def extract_nonce(self, payload):
-<<<<<<< HEAD
         meta, data, compressor, crypter, maccer = parser(payload)
         assert isinstance(self, crypter)
         nonce = bytes_to_long(meta.stored_iv)
-=======
-        if payload[0] != self.TYPE:
-             raise IntegrityError('Invalid encryption envelope')
-        nonce = bytes_to_long(payload[33:41])
->>>>>>> 1e1d80c7
         return nonce
 
     def init_from_random_data(self, data):
