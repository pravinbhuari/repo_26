# borg cli interface / toplevel archiver code

import sys
import traceback

try:
    import argparse
    import collections
    import configparser
    import faulthandler
    import functools
    import hashlib
    import inspect
    import itertools
    import json
    import logging
    import os
    import re
    import shlex
    import shutil
    import signal
    import stat
    import subprocess
    import tarfile
    import textwrap
    import time
    from binascii import unhexlify, hexlify
    from contextlib import contextmanager
    from datetime import datetime, timedelta
    from io import TextIOWrapper

    from .logger import create_logger, setup_logging

    logger = create_logger()

    import borg
    from . import __version__
    from . import helpers
    from .algorithms.checksums import crc32
    from .archive import Archive, ArchiveChecker, ArchiveRecreater, Statistics, is_special
    from .archive import BackupError, BackupOSError, backup_io, OsOpen, stat_update_check
    from .archive import FilesystemObjectProcessors, TarfileObjectProcessors, MetadataCollector, ChunksProcessor
    from .archive import has_link
    from .cache import Cache, assert_secure, SecurityManager
    from .constants import *  # NOQA
    from .compress import CompressionSpec
    from .crypto.key import key_creator, key_argument_names, tam_required_file, tam_required, RepoKey, PassphraseKey
    from .crypto.keymanager import KeyManager
    from .helpers import EXIT_SUCCESS, EXIT_WARNING, EXIT_ERROR, EXIT_SIGNAL_BASE
    from .helpers import Error, NoManifestError, set_ec
    from .helpers import positive_int_validator, location_validator, archivename_validator, ChunkerParams, Location
    from .helpers import PrefixSpec, GlobSpec, CommentSpec, SortBySpec, FilesCacheMode
    from .helpers import BaseFormatter, ItemFormatter, ArchiveFormatter
    from .helpers import format_timedelta, format_file_size, parse_file_size, format_archive
    from .helpers import safe_encode, remove_surrogates, bin_to_hex, prepare_dump_dict, eval_escapes
    from .helpers import interval, prune_within, prune_split, PRUNING_PATTERNS
    from .helpers import timestamp
    from .helpers import get_cache_dir, os_stat
    from .helpers import Manifest, AI_HUMAN_SORT_KEYS
    from .helpers import hardlinkable
    from .helpers import StableDict
    from .helpers import check_python, check_extension_modules
    from .helpers import dir_is_tagged, is_slow_msgpack, is_supported_msgpack, yes, sysinfo
    from .helpers import log_multi
    from .helpers import signal_handler, raising_signal_handler, SigHup, SigTerm
    from .helpers import ErrorIgnoringTextIOWrapper
    from .helpers import ProgressIndicatorPercent
    from .helpers import basic_json_data, json_print
    from .helpers import replace_placeholders
    from .helpers import ChunkIteratorFileWrapper
    from .helpers import popen_with_error_handling, prepare_subprocess_env, create_filter_process
    from .helpers import dash_open
    from .helpers import umount
    from .helpers import flags_root, flags_dir, flags_special_follow, flags_special
    from .helpers import msgpack
    from .helpers import sig_int
    from .helpers import iter_separated
    from .helpers import get_tar_filter
    from .nanorst import rst_to_terminal
    from .patterns import ArgparsePatternAction, ArgparseExcludeFileAction, ArgparsePatternFileAction, parse_exclude_pattern
    from .patterns import PatternMatcher
    from .item import Item
    from .platform import get_flags, get_process_id, SyncFile
    from .platform import uid2user, gid2group
    from .remote import RepositoryServer, RemoteRepository, cache_if_remote
    from .repository import Repository, LIST_SCAN_LIMIT, TAG_PUT, TAG_DELETE, TAG_COMMIT
    from .selftest import selftest
    from .upgrader import AtticRepositoryUpgrader, BorgRepositoryUpgrader
except BaseException:
    # an unhandled exception in the try-block would cause the borg cli command to exit with rc 1 due to python's
    # default behavior, see issue #4424.
    # as borg defines rc 1 as WARNING, this would be a mismatch, because a crash should be an ERROR (rc 2).
    traceback.print_exc()
    sys.exit(2)  # == EXIT_ERROR

assert EXIT_ERROR == 2, "EXIT_ERROR is not 2, as expected - fix assert AND exception handler right above this line."


STATS_HEADER = "                       Original size      Compressed size    Deduplicated size"

PURE_PYTHON_MSGPACK_WARNING = "Using a pure-python msgpack! This will result in lower performance."


def argument(args, str_or_bool):
    """If bool is passed, return it. If str is passed, retrieve named attribute from args."""
    if isinstance(str_or_bool, str):
        return getattr(args, str_or_bool)
    if isinstance(str_or_bool, (list, tuple)):
        return any(getattr(args, item) for item in str_or_bool)
    return str_or_bool


def with_repository(fake=False, invert_fake=False, create=False, lock=True,
                    exclusive=False, manifest=True, cache=False, secure=True,
                    compatibility=None):
    """
    Method decorator for subcommand-handling methods: do_XYZ(self, args, repository, …)

    If a parameter (where allowed) is a str the attribute named of args is used instead.
    :param fake: (str or bool) use None instead of repository, don't do anything else
    :param create: create repository
    :param lock: lock repository
    :param exclusive: (str or bool) lock repository exclusively (for writing)
    :param manifest: load manifest and key, pass them as keyword arguments
    :param cache: open cache, pass it as keyword argument (implies manifest)
    :param secure: do assert_secure after loading manifest
    :param compatibility: mandatory if not create and (manifest or cache), specifies mandatory feature categories to check
    """

    if not create and (manifest or cache):
        if compatibility is None:
            raise AssertionError("with_repository decorator used without compatibility argument")
        if type(compatibility) is not tuple:
            raise AssertionError("with_repository decorator compatibility argument must be of type tuple")
    else:
        if compatibility is not None:
            raise AssertionError("with_repository called with compatibility argument but would not check" + repr(compatibility))
        if create:
            compatibility = Manifest.NO_OPERATION_CHECK

    # To process the `--bypass-lock` option if specified, we need to
    # modify `lock` inside `wrapper`. Therefore we cannot use the
    # `nonlocal` statement to access `lock` as modifications would also
    # affect the scope outside of `wrapper`. Subsequent calls would
    # only see the overwritten value of `lock`, not the original one.
    # The solution is to define a place holder variable `_lock` to
    # propagate the value into `wrapper`.
    _lock = lock

    def decorator(method):
        @functools.wraps(method)
        def wrapper(self, args, **kwargs):
            lock = getattr(args, 'lock', _lock)
            location = args.location  # note: 'location' must be always present in args
            append_only = getattr(args, 'append_only', False)
            storage_quota = getattr(args, 'storage_quota', None)
            make_parent_dirs = getattr(args, 'make_parent_dirs', False)
            if argument(args, fake) ^ invert_fake:
                return method(self, args, repository=None, **kwargs)
            elif location.proto == 'ssh':
                repository = RemoteRepository(location.omit_archive(), create=create, exclusive=argument(args, exclusive),
                                              lock_wait=self.lock_wait, lock=lock, append_only=append_only,
                                              make_parent_dirs=make_parent_dirs, args=args)
            else:
                repository = Repository(location.path, create=create, exclusive=argument(args, exclusive),
                                        lock_wait=self.lock_wait, lock=lock, append_only=append_only,
                                        storage_quota=storage_quota, make_parent_dirs=make_parent_dirs)
            with repository:
                if manifest or cache:
                    kwargs['manifest'], kwargs['key'] = Manifest.load(repository, compatibility)
                    if 'compression' in args:
                        kwargs['key'].compressor = args.compression.compressor
                    if secure:
                        assert_secure(repository, kwargs['manifest'], self.lock_wait)
                if cache:
                    with Cache(repository, kwargs['key'], kwargs['manifest'],
                               progress=getattr(args, 'progress', False), lock_wait=self.lock_wait,
                               cache_mode=getattr(args, 'files_cache_mode', DEFAULT_FILES_CACHE_MODE),
                               consider_part_files=getattr(args, 'consider_part_files', False),
                               iec=getattr(args, 'iec', False)) as cache_:
                        return method(self, args, repository=repository, cache=cache_, **kwargs)
                else:
                    return method(self, args, repository=repository, **kwargs)
        return wrapper
    return decorator


def with_archive(method):
    @functools.wraps(method)
    def wrapper(self, args, repository, key, manifest, **kwargs):
        archive = Archive(repository, key, manifest, args.location.archive,
                          numeric_ids=getattr(args, 'numeric_ids', False),
                          noflags=getattr(args, 'nobsdflags', False) or getattr(args, 'noflags', False),
                          noacls=getattr(args, 'noacls', False),
                          noxattrs=getattr(args, 'noxattrs', False),
                          cache=kwargs.get('cache'),
                          consider_part_files=args.consider_part_files, log_json=args.log_json, iec=args.iec)
        return method(self, args, repository=repository, manifest=manifest, key=key, archive=archive, **kwargs)
    return wrapper


def parse_storage_quota(storage_quota):
    parsed = parse_file_size(storage_quota)
    if parsed < parse_file_size('10M'):
        raise argparse.ArgumentTypeError('quota is too small (%s). At least 10M are required.' % storage_quota)
    return parsed


def get_func(args):
    # This works around https://bugs.python.org/issue9351
    # func is used at the leaf parsers of the argparse parser tree,
    # fallback_func at next level towards the root,
    # fallback2_func at the 2nd next level (which is root in our case).
    for name in 'func', 'fallback_func', 'fallback2_func':
        func = getattr(args, name, None)
        if func is not None:
            return func
    raise Exception('expected func attributes not found')


class Highlander(argparse.Action):
    """make sure some option is only given once"""
    def __call__(self, parser, namespace, values, option_string=None):
        if getattr(namespace, self.dest, None) != self.default:
            raise argparse.ArgumentError(self, 'There can be only one.')
        setattr(namespace, self.dest, values)


class Archiver:

    def __init__(self, lock_wait=None, prog=None):
        self.exit_code = EXIT_SUCCESS
        self.lock_wait = lock_wait
        self.prog = prog

    def print_error(self, msg, *args):
        msg = args and msg % args or msg
        self.exit_code = EXIT_ERROR
        logger.error(msg)

    def print_warning(self, msg, *args):
        msg = args and msg % args or msg
        self.exit_code = EXIT_WARNING  # we do not terminate here, so it is a warning
        logger.warning(msg)

    def print_file_status(self, status, path):
        # if we get called with status == None, the final file status was already printed
        if self.output_list and status is not None and (self.output_filter is None or status in self.output_filter):
            if self.log_json:
                print(json.dumps({
                    'type': 'file_status',
                    'status': status,
                    'path': remove_surrogates(path),
                }), file=sys.stderr)
            else:
                logging.getLogger('borg.output.list').info("%1s %s", status, remove_surrogates(path))

    @staticmethod
    def build_matcher(inclexcl_patterns, include_paths):
        matcher = PatternMatcher()
        matcher.add_inclexcl(inclexcl_patterns)
        matcher.add_includepaths(include_paths)
        return matcher

    def do_serve(self, args):
        """Start in server mode. This command is usually not used manually."""
        RepositoryServer(
            restrict_to_paths=args.restrict_to_paths,
            restrict_to_repositories=args.restrict_to_repositories,
            append_only=args.append_only,
            storage_quota=args.storage_quota,
        ).serve()
        return EXIT_SUCCESS

    @with_repository(create=True, exclusive=True, manifest=False)
    def do_init(self, args, repository):
        """Initialize an empty repository"""
        path = args.location.canonical_path()
        logger.info('Initializing repository at "%s"' % path)
        try:
            key = key_creator(repository, args)
        except (EOFError, KeyboardInterrupt):
            repository.destroy()
            return EXIT_WARNING
        manifest = Manifest(key, repository)
        manifest.key = key
        manifest.write()
        repository.commit(compact=False)
        with Cache(repository, key, manifest, warn_if_unencrypted=False):
            pass
        if key.tam_required:
            tam_file = tam_required_file(repository)
            open(tam_file, 'w').close()
            logger.warning(
                '\n'
                'By default repositories initialized with this version will produce security\n'
                'errors if written to with an older version (up to and including Borg 1.0.8).\n'
                '\n'
                'If you want to use these older versions, you can disable the check by running:\n'
                'borg upgrade --disable-tam %s\n'
                '\n'
                'See https://borgbackup.readthedocs.io/en/stable/changes.html#pre-1-0-9-manifest-spoofing-vulnerability '
                'for details about the security implications.', shlex.quote(path))

        if key.NAME != 'plaintext':
            logger.warning(
                '\n'
                'IMPORTANT: you will need both KEY AND PASSPHRASE to access this repo!\n'
                'If you used a repokey mode, the key is stored in the repo, but you should back it up separately.\n'
                'Use "borg key export" to export the key, optionally in printable format.\n'
                'Write down the passphrase. Store both at safe place(s).\n')
        return self.exit_code

    @with_repository(exclusive=True, manifest=False)
    def do_check(self, args, repository):
        """Check repository consistency"""
        if args.repair:
            msg = ("This is a potentially dangerous function.\n"
                   "check --repair might lead to data loss (for kinds of corruption it is not\n"
                   "capable of dealing with). BE VERY CAREFUL!\n"
                   "\n"
                   "Type 'YES' if you understand this and want to continue: ")
            if not yes(msg, false_msg="Aborting.", invalid_msg="Invalid answer, aborting.",
                       truish=('YES', ), retry=False,
                       env_var_override='BORG_CHECK_I_KNOW_WHAT_I_AM_DOING'):
                return EXIT_ERROR
        if args.repo_only and any(
           (args.verify_data, args.first, args.last, args.prefix is not None, args.glob_archives)):
            self.print_error("--repository-only contradicts --first, --last, --prefix and --verify-data arguments.")
            return EXIT_ERROR
        if args.repair and args.max_duration:
            self.print_error("--repair does not allow --max-duration argument.")
            return EXIT_ERROR
        if args.max_duration and not args.repo_only:
            # when doing a partial repo check, we can only check crc32 checksums in segment files,
            # we can't build a fresh repo index in memory to verify the on-disk index against it.
            # thus, we should not do an archives check based on a unknown-quality on-disk repo index.
            # also, there is no max_duration support in the archives check code anyway.
            self.print_error("--repository-only is required for --max-duration support.")
            return EXIT_ERROR
        if not args.archives_only:
            if not repository.check(repair=args.repair, save_space=args.save_space, max_duration=args.max_duration):
                return EXIT_WARNING
        if args.prefix is not None:
            args.glob_archives = args.prefix + '*'
        if not args.repo_only and not ArchiveChecker().check(
                repository, repair=args.repair, archive=args.location.archive,
                first=args.first, last=args.last, sort_by=args.sort_by or 'ts', glob=args.glob_archives,
                verify_data=args.verify_data, save_space=args.save_space):
            return EXIT_WARNING
        return EXIT_SUCCESS

    @with_repository(compatibility=(Manifest.Operation.CHECK,))
    def do_change_passphrase(self, args, repository, manifest, key):
        """Change repository key file passphrase"""
        if not hasattr(key, 'change_passphrase'):
            print('This repository is not encrypted, cannot change the passphrase.')
            return EXIT_ERROR
        key.change_passphrase()
        logger.info('Key updated')
        if hasattr(key, 'find_key'):
            # print key location to make backing it up easier
            logger.info('Key location: %s', key.find_key())
        return EXIT_SUCCESS

    @with_repository(lock=False, exclusive=False, manifest=False, cache=False)
    def do_key_export(self, args, repository):
        """Export the repository key for backup"""
        manager = KeyManager(repository)
        manager.load_keyblob()
        if args.paper:
            manager.export_paperkey(args.path)
        else:
            try:
                if args.qr:
                    manager.export_qr(args.path)
                else:
                    manager.export(args.path)
            except IsADirectoryError:
                self.print_error("'{}' must be a file, not a directory".format(args.path))
                return EXIT_ERROR
        return EXIT_SUCCESS

    @with_repository(lock=False, exclusive=False, manifest=False, cache=False)
    def do_key_import(self, args, repository):
        """Import the repository key from backup"""
        manager = KeyManager(repository)
        if args.paper:
            if args.path:
                self.print_error("with --paper import from file is not supported")
                return EXIT_ERROR
            manager.import_paperkey(args)
        else:
            if not args.path:
                self.print_error("input file to import key from expected")
                return EXIT_ERROR
            if args.path != '-' and not os.path.exists(args.path):
                self.print_error("input file does not exist: " + args.path)
                return EXIT_ERROR
            manager.import_keyfile(args)
        return EXIT_SUCCESS

    @with_repository(manifest=False)
    def do_migrate_to_repokey(self, args, repository):
        """Migrate passphrase -> repokey"""
        manifest_data = repository.get(Manifest.MANIFEST_ID)
        key_old = PassphraseKey.detect(repository, manifest_data)
        key_new = RepoKey(repository)
        key_new.target = repository
        key_new.repository_id = repository.id
        key_new.enc_key = key_old.enc_key
        key_new.enc_hmac_key = key_old.enc_hmac_key
        key_new.id_key = key_old.id_key
        key_new.chunk_seed = key_old.chunk_seed
        key_new.change_passphrase()  # option to change key protection passphrase, save
        logger.info('Key updated')
        return EXIT_SUCCESS

    def do_benchmark_crud(self, args):
        """Benchmark Create, Read, Update, Delete for archives."""
        def measurement_run(repo, path):
            archive = repo + '::borg-benchmark-crud'
            compression = '--compression=none'
            # measure create perf (without files cache to always have it chunking)
            t_start = time.monotonic()
            rc = self.do_create(self.parse_args(['create', compression, '--files-cache=disabled', archive + '1', path]))
            t_end = time.monotonic()
            dt_create = t_end - t_start
            assert rc == 0
            # now build files cache
            rc1 = self.do_create(self.parse_args(['create', compression, archive + '2', path]))
            rc2 = self.do_delete(self.parse_args(['delete', archive + '2']))
            assert rc1 == rc2 == 0
            # measure a no-change update (archive1 is still present)
            t_start = time.monotonic()
            rc1 = self.do_create(self.parse_args(['create', compression, archive + '3', path]))
            t_end = time.monotonic()
            dt_update = t_end - t_start
            rc2 = self.do_delete(self.parse_args(['delete', archive + '3']))
            assert rc1 == rc2 == 0
            # measure extraction (dry-run: without writing result to disk)
            t_start = time.monotonic()
            rc = self.do_extract(self.parse_args(['extract', '--dry-run', archive + '1']))
            t_end = time.monotonic()
            dt_extract = t_end - t_start
            assert rc == 0
            # measure archive deletion (of LAST present archive with the data)
            t_start = time.monotonic()
            rc = self.do_delete(self.parse_args(['delete', archive + '1']))
            t_end = time.monotonic()
            dt_delete = t_end - t_start
            assert rc == 0
            return dt_create, dt_update, dt_extract, dt_delete

        @contextmanager
        def test_files(path, count, size, random):
            try:
                path = os.path.join(path, 'borg-test-data')
                os.makedirs(path)
                z_buff = None if random else memoryview(zeros)[:size] if size <= len(zeros) else b'\0' * size
                for i in range(count):
                    fname = os.path.join(path, 'file_%d' % i)
                    data = z_buff if not random else os.urandom(size)
                    with SyncFile(fname, binary=True) as fd:  # used for posix_fadvise's sake
                        fd.write(data)
                yield path
            finally:
                shutil.rmtree(path)

        if '_BORG_BENCHMARK_CRUD_TEST' in os.environ:
            tests = [
                ('Z-TEST', 1, 1, False),
                ('R-TEST', 1, 1, True),
            ]
        else:
            tests = [
                ('Z-BIG', 10, 100000000, False),
                ('R-BIG', 10, 100000000, True),
                ('Z-MEDIUM', 1000, 1000000, False),
                ('R-MEDIUM', 1000, 1000000, True),
                ('Z-SMALL', 10000, 10000, False),
                ('R-SMALL', 10000, 10000, True),
            ]

        for msg, count, size, random in tests:
            with test_files(args.path, count, size, random) as path:
                dt_create, dt_update, dt_extract, dt_delete = measurement_run(args.location.canonical_path(), path)
            total_size_MB = count * size / 1e06
            file_size_formatted = format_file_size(size)
            content = 'random' if random else 'all-zero'
            fmt = '%s-%-10s %9.2f MB/s (%d * %s %s files: %.2fs)'
            print(fmt % ('C', msg, total_size_MB / dt_create, count, file_size_formatted, content, dt_create))
            print(fmt % ('R', msg, total_size_MB / dt_extract, count, file_size_formatted, content, dt_extract))
            print(fmt % ('U', msg, total_size_MB / dt_update, count, file_size_formatted, content, dt_update))
            print(fmt % ('D', msg, total_size_MB / dt_delete, count, file_size_formatted, content, dt_delete))

        return 0

    @with_repository(fake='dry_run', exclusive=True, compatibility=(Manifest.Operation.WRITE,))
    def do_create(self, args, repository, manifest=None, key=None):
        """Create new archive"""
        matcher = PatternMatcher(fallback=True)
        matcher.add_inclexcl(args.patterns)

        def create_inner(archive, cache, fso):
            # Add cache dir to inode_skip list
            skip_inodes = set()
            try:
                st = os.stat(get_cache_dir())
                skip_inodes.add((st.st_ino, st.st_dev))
            except OSError:
                pass
            # Add local repository dir to inode_skip list
            if not args.location.host:
                try:
                    st = os.stat(args.location.path)
                    skip_inodes.add((st.st_ino, st.st_dev))
                except OSError:
                    pass
            logger.debug('Processing files ...')
            if args.content_from_command:
                path = args.stdin_name
                mode = args.stdin_mode
                user = args.stdin_user
                group = args.stdin_group
                if not dry_run:
                    try:
                        try:
                            proc = subprocess.Popen(args.paths, stdout=subprocess.PIPE)
                        except (FileNotFoundError, PermissionError) as e:
                            self.print_error('Failed to execute command: %s', e)
                            return self.exit_code
                        status = fso.process_pipe(path=path, cache=cache, fd=proc.stdout, mode=mode, user=user, group=group)
                        rc = proc.wait()
                        if rc != 0:
                            self.print_error('Command %r exited with status %d', args.paths[0], rc)
                            return self.exit_code
                    except BackupOSError as e:
                        self.print_error('%s: %s', path, e)
                        return self.exit_code
                else:
                    status = '-'
                self.print_file_status(status, path)
            elif args.paths_from_command or args.paths_from_stdin:
                paths_sep = eval_escapes(args.paths_delimiter) if args.paths_delimiter is not None else '\n'
                if args.paths_from_command:
                    try:
                        proc = subprocess.Popen(args.paths, stdout=subprocess.PIPE)
                    except (FileNotFoundError, PermissionError) as e:
                        self.print_error('Failed to execute command: %s', e)
                        return self.exit_code
                    pipe_bin = proc.stdout
                else:  # args.paths_from_stdin == True
                    pipe_bin = sys.stdin.buffer
                pipe = TextIOWrapper(pipe_bin, errors='surrogateescape')
                for path in iter_separated(pipe, paths_sep):
                    try:
                        with backup_io('stat'):
                            st = os_stat(path=path, parent_fd=None, name=None, follow_symlinks=False)
                        status = self._process_any(path=path, parent_fd=None, name=None, st=st, fso=fso,
                                                   cache=cache, read_special=args.read_special, dry_run=dry_run)
                    except (BackupOSError, BackupError) as e:
                        self.print_warning('%s: %s', path, e)
                        status = 'E'
                    if status == 'C':
                        self.print_warning('%s: file changed while we backed it up', path)
                    self.print_file_status(status, path)
                if args.paths_from_command:
                    rc = proc.wait()
                    if rc != 0:
                        self.print_error('Command %r exited with status %d', args.paths[0], rc)
                        return self.exit_code
            else:
                for path in args.paths:
                    if path == '-':  # stdin
                        path = args.stdin_name
                        mode = args.stdin_mode
                        user = args.stdin_user
                        group = args.stdin_group
                        if not dry_run:
                            try:
                                status = fso.process_pipe(path=path, cache=cache, fd=sys.stdin.buffer, mode=mode, user=user, group=group)
                            except BackupOSError as e:
                                status = 'E'
                                self.print_warning('%s: %s', path, e)
                        else:
                            status = '-'
                        self.print_file_status(status, path)
                        continue
                    path = os.path.normpath(path)
                    parent_dir = os.path.dirname(path) or '.'
                    name = os.path.basename(path)
                    # note: for path == '/':  name == '' and parent_dir == '/'.
                    # the empty name will trigger a fall-back to path-based processing in os_stat and os_open.
                    with OsOpen(path=parent_dir, flags=flags_root, noatime=True, op='open_root') as parent_fd:
                        try:
                            st = os_stat(path=path, parent_fd=parent_fd, name=name, follow_symlinks=False)
                        except OSError as e:
                            self.print_warning('%s: %s', path, e)
                            continue
                        if args.one_file_system:
                            restrict_dev = st.st_dev
                        else:
                            restrict_dev = None
                        self._rec_walk(path=path, parent_fd=parent_fd, name=name,
                                       fso=fso, cache=cache, matcher=matcher,
                                       exclude_caches=args.exclude_caches, exclude_if_present=args.exclude_if_present,
                                       keep_exclude_tags=args.keep_exclude_tags, skip_inodes=skip_inodes,
                                       restrict_dev=restrict_dev, read_special=args.read_special, dry_run=dry_run)
                        # if we get back here, we've finished recursing into <path>,
                        # we do not ever want to get back in there (even if path is given twice as recursion root)
                        skip_inodes.add((st.st_ino, st.st_dev))
            if not dry_run:
                if args.progress:
                    archive.stats.show_progress(final=True)
                archive.stats += fso.stats
                if sig_int:
                    # do not save the archive if the user ctrl-c-ed - it is valid, but incomplete.
                    # we already have a checkpoint archive in this case.
                    self.print_error("Got Ctrl-C / SIGINT.")
                else:
                    archive.save(comment=args.comment, timestamp=args.timestamp, stats=archive.stats)
                    args.stats |= args.json
                    if args.stats:
                        if args.json:
                            json_print(basic_json_data(manifest, cache=cache, extra={
                                'archive': archive,
                            }))
                        else:
                            log_multi(DASHES,
                                      str(archive),
                                      DASHES,
                                      STATS_HEADER,
                                      str(archive.stats),
                                      str(cache),
                                      DASHES, logger=logging.getLogger('borg.output.stats'))

        self.output_filter = args.output_filter
        self.output_list = args.output_list
        self.noflags = args.nobsdflags or args.noflags
        self.noacls = args.noacls
        self.noxattrs = args.noxattrs
        self.exclude_nodump = args.exclude_nodump
        dry_run = args.dry_run
        t0 = datetime.utcnow()
        t0_monotonic = time.monotonic()
        logger.info('Creating archive at "%s"' % args.location.processed)
        if not dry_run:
            with Cache(repository, key, manifest, progress=args.progress,
                       lock_wait=self.lock_wait, permit_adhoc_cache=args.no_cache_sync,
                       cache_mode=args.files_cache_mode, iec=args.iec) as cache:
                archive = Archive(repository, key, manifest, args.location.archive, cache=cache,
                                  create=True, checkpoint_interval=args.checkpoint_interval,
                                  numeric_ids=args.numeric_ids, noatime=not args.atime, noctime=args.noctime,
                                  progress=args.progress,
                                  chunker_params=args.chunker_params, start=t0, start_monotonic=t0_monotonic,
                                  log_json=args.log_json, iec=args.iec)
                metadata_collector = MetadataCollector(noatime=not args.atime, noctime=args.noctime,
                    noflags=args.nobsdflags or args.noflags, noacls=args.noacls, noxattrs=args.noxattrs,
                    numeric_ids=args.numeric_ids, nobirthtime=args.nobirthtime)
                cp = ChunksProcessor(cache=cache, key=key,
                    add_item=archive.add_item, write_checkpoint=archive.write_checkpoint,
                    checkpoint_interval=args.checkpoint_interval, rechunkify=False)
                fso = FilesystemObjectProcessors(metadata_collector=metadata_collector, cache=cache, key=key,
                    process_file_chunks=cp.process_file_chunks, add_item=archive.add_item,
                    chunker_params=args.chunker_params, show_progress=args.progress, sparse=args.sparse,
                    log_json=args.log_json, iec=args.iec, file_status_printer=self.print_file_status)
                create_inner(archive, cache, fso)
        else:
            create_inner(None, None, None)
        return self.exit_code

    def _process_any(self, *, path, parent_fd, name, st, fso, cache, read_special, dry_run):
        """
        Call the right method on the given FilesystemObjectProcessor.
        """

        if dry_run:
            return '-'
        elif stat.S_ISREG(st.st_mode):
            return fso.process_file(path=path, parent_fd=parent_fd, name=name, st=st, cache=cache)
        elif stat.S_ISDIR(st.st_mode):
            return fso.process_dir(path=path, parent_fd=parent_fd, name=name, st=st)
        elif stat.S_ISLNK(st.st_mode):
            if not read_special:
                return fso.process_symlink(path=path, parent_fd=parent_fd, name=name, st=st)
            else:
                try:
                    st_target = os_stat(path=path, parent_fd=parent_fd, name=name, follow_symlinks=True)
                except OSError:
                    special = False
                else:
                    special = is_special(st_target.st_mode)
                if special:
                    return fso.process_file(path=path, parent_fd=parent_fd, name=name, st=st_target,
                                              cache=cache, flags=flags_special_follow)
                else:
                    return fso.process_symlink(path=path, parent_fd=parent_fd, name=name, st=st)
        elif stat.S_ISFIFO(st.st_mode):
            if not read_special:
                return fso.process_fifo(path=path, parent_fd=parent_fd, name=name, st=st)
            else:
                return fso.process_file(path=path, parent_fd=parent_fd, name=name, st=st,
                                        cache=cache, flags=flags_special)
        elif stat.S_ISCHR(st.st_mode):
            if not read_special:
                return fso.process_dev(path=path, parent_fd=parent_fd, name=name, st=st, dev_type='c')
            else:
                return fso.process_file(path=path, parent_fd=parent_fd, name=name, st=st,
                                        cache=cache, flags=flags_special)
        elif stat.S_ISBLK(st.st_mode):
            if not read_special:
                return fso.process_dev(path=path, parent_fd=parent_fd, name=name, st=st, dev_type='b')
            else:
                return fso.process_file(path=path, parent_fd=parent_fd, name=name, st=st,
                                        cache=cache, flags=flags_special)
        elif stat.S_ISSOCK(st.st_mode):
            # Ignore unix sockets
            return
        elif stat.S_ISDOOR(st.st_mode):
            # Ignore Solaris doors
            return
        elif stat.S_ISPORT(st.st_mode):
            # Ignore Solaris event ports
            return
        else:
            self.print_warning('Unknown file type: %s', path)
            return

    def _rec_walk(self, *, path, parent_fd, name, fso, cache, matcher,
                  exclude_caches, exclude_if_present, keep_exclude_tags,
                  skip_inodes, restrict_dev, read_special, dry_run):
        """
        Process *path* (or, preferably, parent_fd/name) recursively according to the various parameters.

        This should only raise on critical errors. Per-item errors must be handled within this method.
        """
        if sig_int and sig_int.action_done():
            # the user says "get out of here!" and we have already completed the desired action.
            return

        status = None
        try:
            recurse_excluded_dir = False
            if matcher.match(path):
                with backup_io('stat'):
                    st = os_stat(path=path, parent_fd=parent_fd, name=name, follow_symlinks=False)
            else:
                self.print_file_status('x', path)
                # get out here as quickly as possible:
                # we only need to continue if we shall recurse into an excluded directory.
                # if we shall not recurse, then do not even touch (stat()) the item, it
                # could trigger an error, e.g. if access is forbidden, see #3209.
                if not matcher.recurse_dir:
                    return
                recurse_excluded_dir = True
                with backup_io('stat'):
                    st = os_stat(path=path, parent_fd=parent_fd, name=name, follow_symlinks=False)
                if not stat.S_ISDIR(st.st_mode):
                    return

            if (st.st_ino, st.st_dev) in skip_inodes:
                return
            # if restrict_dev is given, we do not want to recurse into a new filesystem,
            # but we WILL save the mountpoint directory (or more precise: the root
            # directory of the mounted filesystem that shadows the mountpoint dir).
            recurse = restrict_dev is None or st.st_dev == restrict_dev

            if self.exclude_nodump:
                # Ignore if nodump flag is set
                with backup_io('flags'):
                    if get_flags(path=path, st=st) & stat.UF_NODUMP:
                        self.print_file_status('x', path)
                        return

            if not stat.S_ISDIR(st.st_mode):
                # directories cannot go in this branch because they can be excluded based on tag
                # files they might contain
                status = self._process_any(path=path, parent_fd=parent_fd, name=name, st=st, fso=fso, cache=cache,
                                           read_special=read_special, dry_run=dry_run)
            else:
                with OsOpen(path=path, parent_fd=parent_fd, name=name, flags=flags_dir,
                            noatime=True, op='dir_open') as child_fd:
                    # child_fd is None for directories on windows, in that case a race condition check is not possible.
                    if child_fd is not None:
                        with backup_io('fstat'):
                            st = stat_update_check(st, os.fstat(child_fd))
                    if recurse:
                        tag_names = dir_is_tagged(path, exclude_caches, exclude_if_present)
                        if tag_names:
                            # if we are already recursing in an excluded dir, we do not need to do anything else than
                            # returning (we do not need to archive or recurse into tagged directories), see #3991:
                            if not recurse_excluded_dir:
                                if keep_exclude_tags:
                                    if not dry_run:
                                        fso.process_dir_with_fd(path=path, fd=child_fd, st=st)
                                    for tag_name in tag_names:
                                        tag_path = os.path.join(path, tag_name)
                                        self._rec_walk(
                                                path=tag_path, parent_fd=child_fd, name=tag_name, fso=fso, cache=cache,
                                                matcher=matcher, exclude_caches=exclude_caches, exclude_if_present=exclude_if_present,
                                                keep_exclude_tags=keep_exclude_tags, skip_inodes=skip_inodes,
                                                restrict_dev=restrict_dev, read_special=read_special, dry_run=dry_run)
                                self.print_file_status('x', path)
                            return
                    if not recurse_excluded_dir and not dry_run:
                        status = fso.process_dir_with_fd(path=path, fd=child_fd, st=st)
                    if recurse:
                        with backup_io('scandir'):
                            entries = helpers.scandir_inorder(path=path, fd=child_fd)
                        for dirent in entries:
                            normpath = os.path.normpath(os.path.join(path, dirent.name))
                            self._rec_walk(
                                    path=normpath, parent_fd=child_fd, name=dirent.name, fso=fso, cache=cache, matcher=matcher,
                                    exclude_caches=exclude_caches, exclude_if_present=exclude_if_present,
                                    keep_exclude_tags=keep_exclude_tags, skip_inodes=skip_inodes, restrict_dev=restrict_dev,
                                    read_special=read_special, dry_run=dry_run)

        except (BackupOSError, BackupError) as e:
            self.print_warning('%s: %s', path, e)
            status = 'E'
        if status == 'C':
            self.print_warning('%s: file changed while we backed it up', path)
        if not recurse_excluded_dir:
            self.print_file_status(status, path)

    @staticmethod
    def build_filter(matcher, peek_and_store_hardlink_masters, strip_components):
        if strip_components:
            def item_filter(item):
                matched = matcher.match(item.path) and os.sep.join(item.path.split(os.sep)[strip_components:])
                peek_and_store_hardlink_masters(item, matched)
                return matched
        else:
            def item_filter(item):
                matched = matcher.match(item.path)
                peek_and_store_hardlink_masters(item, matched)
                return matched
        return item_filter

    @with_repository(compatibility=(Manifest.Operation.READ,))
    @with_archive
    def do_extract(self, args, repository, manifest, key, archive):
        """Extract archive contents"""
        # be restrictive when restoring files, restore permissions later
        if sys.getfilesystemencoding() == 'ascii':
            logger.warning('Warning: File system encoding is "ascii", extracting non-ascii filenames will not be supported.')
            if sys.platform.startswith(('linux', 'freebsd', 'netbsd', 'openbsd', 'darwin', )):
                logger.warning('Hint: You likely need to fix your locale setup. E.g. install locales and use: LANG=en_US.UTF-8')

        matcher = self.build_matcher(args.patterns, args.paths)

        progress = args.progress
        output_list = args.output_list
        dry_run = args.dry_run
        stdout = args.stdout
        sparse = args.sparse
        strip_components = args.strip_components
        dirs = []
        partial_extract = not matcher.empty() or strip_components
        hardlink_masters = {} if partial_extract or not has_link else None

        def peek_and_store_hardlink_masters(item, matched):
            # not has_link:
            # OS does not have hardlink capability thus we need to remember the chunks so that
            # we can extract all hardlinks as separate normal (not-hardlinked) files instead.
            #
            # partial_extract and not matched and hardlinkable:
            # we do not extract the very first hardlink, so we need to remember the chunks
            # in hardlinks_master, so we can use them when we extract some 2nd+ hardlink item
            # that has no chunks list.
            if ((not has_link or (partial_extract and not matched and hardlinkable(item.mode))) and
                    (item.get('hardlink_master', True) and 'source' not in item)):
                hardlink_masters[item.get('path')] = (item.get('chunks'), None)

        filter = self.build_filter(matcher, peek_and_store_hardlink_masters, strip_components)
        if progress:
            pi = ProgressIndicatorPercent(msg='%5.1f%% Extracting: %s', step=0.1, msgid='extract')
            pi.output('Calculating total archive size for the progress indicator (might take long for large archives)')
            extracted_size = sum(item.get_size(hardlink_masters) for item in archive.iter_items(filter))
            pi.total = extracted_size
        else:
            pi = None

        for item in archive.iter_items(filter, partial_extract=partial_extract,
                                       preload=True, hardlink_masters=hardlink_masters):
            orig_path = item.path
            if strip_components:
                item.path = os.sep.join(orig_path.split(os.sep)[strip_components:])
            if not args.dry_run:
                while dirs and not item.path.startswith(dirs[-1].path):
                    dir_item = dirs.pop(-1)
                    try:
                        archive.extract_item(dir_item, stdout=stdout)
                    except BackupOSError as e:
                        self.print_warning('%s: %s', remove_surrogates(dir_item.path), e)
            if output_list:
                logging.getLogger('borg.output.list').info(remove_surrogates(item.path))
            try:
                if dry_run:
                    archive.extract_item(item, dry_run=True, pi=pi)
                else:
                    if stat.S_ISDIR(item.mode):
                        dirs.append(item)
                        archive.extract_item(item, stdout=stdout, restore_attrs=False)
                    else:
                        archive.extract_item(item, stdout=stdout, sparse=sparse, hardlink_masters=hardlink_masters,
                                             stripped_components=strip_components, original_path=orig_path, pi=pi)
            except (BackupOSError, BackupError) as e:
                self.print_warning('%s: %s', remove_surrogates(orig_path), e)

        if pi:
            pi.finish()

        if not args.dry_run:
            pi = ProgressIndicatorPercent(total=len(dirs), msg='Setting directory permissions %3.0f%%',
                                          msgid='extract.permissions')
            while dirs:
                pi.show()
                dir_item = dirs.pop(-1)
                try:
                    archive.extract_item(dir_item, stdout=stdout)
                except BackupOSError as e:
                    self.print_warning('%s: %s', remove_surrogates(dir_item.path), e)
        for pattern in matcher.get_unmatched_include_patterns():
            self.print_warning("Include pattern '%s' never matched.", pattern)
        if pi:
            # clear progress output
            pi.finish()
        return self.exit_code

    @with_repository(compatibility=(Manifest.Operation.READ,))
    @with_archive
    def do_export_tar(self, args, repository, manifest, key, archive):
        """Export archive contents as a tarball"""
        self.output_list = args.output_list

        # A quick note about the general design of tar_filter and tarfile;
        # The tarfile module of Python can provide some compression mechanisms
        # by itself, using the builtin gzip, bz2 and lzma modules (and "tarmodes"
        # such as "w:xz").
        #
        # Doing so would have three major drawbacks:
        # For one the compressor runs on the same thread as the program using the
        # tarfile, stealing valuable CPU time from Borg and thus reducing throughput.
        # Then this limits the available options - what about lz4? Brotli? zstd?
        # The third issue is that systems can ship more optimized versions than those
        # built into Python, e.g. pigz or pxz, which can use more than one thread for
        # compression.
        #
        # Therefore we externalize compression by using a filter program, which has
        # none of these drawbacks. The only issue of using an external filter is
        # that it has to be installed -- hardly a problem, considering that
        # the decompressor must be installed as well to make use of the exported tarball!

        filter = get_tar_filter(args.tarfile, decompress=False) if args.tar_filter == 'auto' else args.tar_filter

        tarstream = dash_open(args.tarfile, 'wb')
        tarstream_close = args.tarfile != '-'

        with create_filter_process(filter, stream=tarstream, stream_close=tarstream_close, inbound=False) as _stream:
            self._export_tar(args, archive, _stream)

        return self.exit_code

    def _export_tar(self, args, archive, tarstream):
        matcher = self.build_matcher(args.patterns, args.paths)

        progress = args.progress
        output_list = args.output_list
        strip_components = args.strip_components
        partial_extract = not matcher.empty() or strip_components
        hardlink_masters = {} if partial_extract else None

        def peek_and_store_hardlink_masters(item, matched):
            if ((partial_extract and not matched and hardlinkable(item.mode)) and
                    (item.get('hardlink_master', True) and 'source' not in item)):
                hardlink_masters[item.get('path')] = (item.get('chunks'), None)

        filter = self.build_filter(matcher, peek_and_store_hardlink_masters, strip_components)

        # The | (pipe) symbol instructs tarfile to use a streaming mode of operation
        # where it never seeks on the passed fileobj.
        tar = tarfile.open(fileobj=tarstream, mode='w|', format=tarfile.GNU_FORMAT)

        if progress:
            pi = ProgressIndicatorPercent(msg='%5.1f%% Processing: %s', step=0.1, msgid='extract')
            pi.output('Calculating size')
            extracted_size = sum(item.get_size(hardlink_masters) for item in archive.iter_items(filter))
            pi.total = extracted_size
        else:
            pi = None

        def item_content_stream(item):
            """
            Return a file-like object that reads from the chunks of *item*.
            """
            chunk_iterator = archive.pipeline.fetch_many([chunk_id for chunk_id, _, _ in item.chunks],
                                                         is_preloaded=True)
            if pi:
                info = [remove_surrogates(item.path)]
                return ChunkIteratorFileWrapper(chunk_iterator,
                                                lambda read_bytes: pi.show(increase=len(read_bytes), info=info))
            else:
                return ChunkIteratorFileWrapper(chunk_iterator)

        def item_to_tarinfo(item, original_path):
            """
            Transform a Borg *item* into a tarfile.TarInfo object.

            Return a tuple (tarinfo, stream), where stream may be a file-like object that represents
            the file contents, if any, and is None otherwise. When *tarinfo* is None, the *item*
            cannot be represented as a TarInfo object and should be skipped.
            """

            # If we would use the PAX (POSIX) format (which we currently don't),
            # we can support most things that aren't possible with classic tar
            # formats, including GNU tar, such as:
            # atime, ctime, possibly Linux capabilities (security.* xattrs)
            # and various additions supported by GNU tar in POSIX mode.

            stream = None
            tarinfo = tarfile.TarInfo()
            tarinfo.name = item.path
            tarinfo.mtime = item.mtime / 1e9
            tarinfo.mode = stat.S_IMODE(item.mode)
            tarinfo.uid = item.uid
            tarinfo.gid = item.gid
            tarinfo.uname = item.user or ''
            tarinfo.gname = item.group or ''
            # The linkname in tar has the same dual use the 'source' attribute of Borg items,
            # i.e. for symlinks it means the destination, while for hardlinks it refers to the
            # file.
            # Since hardlinks in tar have a different type code (LNKTYPE) the format might
            # support hardlinking arbitrary objects (including symlinks and directories), but
            # whether implementations actually support that is a whole different question...
            tarinfo.linkname = ""

            modebits = stat.S_IFMT(item.mode)
            if modebits == stat.S_IFREG:
                tarinfo.type = tarfile.REGTYPE
                if 'source' in item:
                    source = os.sep.join(item.source.split(os.sep)[strip_components:])
                    if hardlink_masters is None:
                        linkname = source
                    else:
                        chunks, linkname = hardlink_masters.get(item.source, (None, source))
                    if linkname:
                        # Master was already added to the archive, add a hardlink reference to it.
                        tarinfo.type = tarfile.LNKTYPE
                        tarinfo.linkname = linkname
                    elif chunks is not None:
                        # The item which has the chunks was not put into the tar, therefore
                        # we do that now and update hardlink_masters to reflect that.
                        item.chunks = chunks
                        tarinfo.size = item.get_size()
                        stream = item_content_stream(item)
                        hardlink_masters[item.get('source') or original_path] = (None, item.path)
                else:
                    tarinfo.size = item.get_size()
                    stream = item_content_stream(item)
            elif modebits == stat.S_IFDIR:
                tarinfo.type = tarfile.DIRTYPE
            elif modebits == stat.S_IFLNK:
                tarinfo.type = tarfile.SYMTYPE
                tarinfo.linkname = item.source
            elif modebits == stat.S_IFBLK:
                tarinfo.type = tarfile.BLKTYPE
                tarinfo.devmajor = os.major(item.rdev)
                tarinfo.devminor = os.minor(item.rdev)
            elif modebits == stat.S_IFCHR:
                tarinfo.type = tarfile.CHRTYPE
                tarinfo.devmajor = os.major(item.rdev)
                tarinfo.devminor = os.minor(item.rdev)
            elif modebits == stat.S_IFIFO:
                tarinfo.type = tarfile.FIFOTYPE
            else:
                self.print_warning('%s: unsupported file type %o for tar export', remove_surrogates(item.path), modebits)
                set_ec(EXIT_WARNING)
                return None, stream
            return tarinfo, stream

        for item in archive.iter_items(filter, partial_extract=partial_extract,
                                       preload=True, hardlink_masters=hardlink_masters):
            orig_path = item.path
            if strip_components:
                item.path = os.sep.join(orig_path.split(os.sep)[strip_components:])
            tarinfo, stream = item_to_tarinfo(item, orig_path)
            if tarinfo:
                if output_list:
                    logging.getLogger('borg.output.list').info(remove_surrogates(orig_path))
                tar.addfile(tarinfo, stream)

        if pi:
            pi.finish()

        # This does not close the fileobj (tarstream) we passed to it -- a side effect of the | mode.
        tar.close()

        for pattern in matcher.get_unmatched_include_patterns():
            self.print_warning("Include pattern '%s' never matched.", pattern)
        return self.exit_code

    @with_repository(compatibility=(Manifest.Operation.READ,))
    @with_archive
    def do_diff(self, args, repository, manifest, key, archive):
        """Diff contents of two archives"""

        def print_json_output(diff, path):
            print(json.dumps({"path": path, "changes": [j for j, str in diff]}))

        def print_text_output(diff, path):
            print("{:<19} {}".format(' '.join([str for j, str in diff]), path))

        print_output = print_json_output if args.json_lines else print_text_output

        archive1 = archive
        archive2 = Archive(repository, key, manifest, args.archive2,
                           consider_part_files=args.consider_part_files)

        can_compare_chunk_ids = archive1.metadata.get('chunker_params', False) == archive2.metadata.get(
            'chunker_params', True) or args.same_chunker_params
        if not can_compare_chunk_ids:
            self.print_warning('--chunker-params might be different between archives, diff will be slow.\n'
                               'If you know for certain that they are the same, pass --same-chunker-params '
                               'to override this check.')

        matcher = self.build_matcher(args.patterns, args.paths)

        diffs = Archive.compare_archives_iter(archive1, archive2, matcher, can_compare_chunk_ids=can_compare_chunk_ids)
        # Conversion to string and filtering for diff.equal to save memory if sorting
        diffs = ((path, diff.changes()) for path, diff in diffs if not diff.equal)

        if args.sort:
            diffs = sorted(diffs)

        for path, diff in diffs:
            print_output(diff, path)

        for pattern in matcher.get_unmatched_include_patterns():
            self.print_warning("Include pattern '%s' never matched.", pattern)

        return self.exit_code

    @with_repository(exclusive=True, cache=True, compatibility=(Manifest.Operation.CHECK,))
    @with_archive
    def do_rename(self, args, repository, manifest, key, cache, archive):
        """Rename an existing archive"""
        archive.rename(args.name)
        manifest.write()
        repository.commit(compact=False)
        cache.commit()
        return self.exit_code

    @with_repository(exclusive=True, manifest=False)
    def do_delete(self, args, repository):
        """Delete an existing repository or archives"""
        archive_filter_specified = any((args.first, args.last, args.prefix is not None, args.glob_archives))
        explicit_archives_specified = args.location.archive or args.archives
        self.output_list = args.output_list
        if archive_filter_specified and explicit_archives_specified:
            self.print_error('Mixing archive filters and explicitly named archives is not supported.')
            return self.exit_code
        if archive_filter_specified or explicit_archives_specified:
            return self._delete_archives(args, repository)
        else:
            return self._delete_repository(args, repository)

    def _delete_archives(self, args, repository):
        """Delete archives"""
        dry_run = args.dry_run

        manifest, key = Manifest.load(repository, (Manifest.Operation.DELETE,))

        if args.location.archive or args.archives:
            archives = list(args.archives)
            if args.location.archive:
                archives.insert(0, args.location.archive)
            archive_names = tuple(archives)
        else:
            args.consider_checkpoints = True
            archive_names = tuple(x.name for x in manifest.archives.list_considering(args))
            if not archive_names:
                return self.exit_code

        if args.forced == 2:
            deleted = False
            logger_list = logging.getLogger('borg.output.list')
            for i, archive_name in enumerate(archive_names, 1):
                try:
                    current_archive = manifest.archives.pop(archive_name)
                except KeyError:
                    self.exit_code = EXIT_WARNING
                    logger.warning('Archive {} not found ({}/{}).'.format(archive_name, i, len(archive_names)))
                else:
                    deleted = True
                    if self.output_list:
                        msg = 'Would delete: {} ({}/{})' if dry_run else 'Deleted archive: {} ({}/{})'
                        logger_list.info(msg.format(format_archive(current_archive),
                                                    i, len(archive_names)))
            if dry_run:
                logger.info('Finished dry-run.')
            elif deleted:
                manifest.write()
                # note: might crash in compact() after committing the repo
                repository.commit(compact=False)
                logger.warning('Done. Run "borg check --repair" to clean up the mess.')
            else:
                logger.warning('Aborted.')
            return self.exit_code

        stats = Statistics()
        with Cache(repository, key, manifest, progress=args.progress, lock_wait=self.lock_wait) as cache:
            msg_delete = 'Would delete archive: {} ({}/{})' if dry_run else 'Deleting archive: {} ({}/{})'
            msg_not_found = 'Archive {} not found ({}/{}).'
            logger_list = logging.getLogger('borg.output.list')
            delete_count = 0
            for i, archive_name in enumerate(archive_names, 1):
                try:
                    archive_info = manifest.archives[archive_name]
                except KeyError:
                    logger.warning(msg_not_found.format(archive_name, i, len(archive_names)))
                else:
                    if self.output_list:
                        logger_list.info(msg_delete.format(format_archive(archive_info), i, len(archive_names)))

                    if not dry_run:
                        archive = Archive(repository, key, manifest, archive_name, cache=cache,
                                          consider_part_files=args.consider_part_files)
                        archive.delete(stats, progress=args.progress, forced=args.forced)
                        delete_count += 1
            if delete_count > 0:
                # only write/commit if we actually changed something, see #6060.
                manifest.write()
                repository.commit(compact=False, save_space=args.save_space)
                cache.commit()
            if args.stats:
                log_multi(DASHES,
                          STATS_HEADER,
                          stats.summary.format(label='Deleted data:', stats=stats),
                          str(cache),
                          DASHES, logger=logging.getLogger('borg.output.stats'))

        return self.exit_code

    def _delete_repository(self, args, repository):
        """Delete a repository"""
        dry_run = args.dry_run
        keep_security_info = args.keep_security_info

        if not args.cache_only:
            if args.forced == 0:  # without --force, we let the user see the archives list and confirm.
                msg = []
                try:
                    manifest, key = Manifest.load(repository, Manifest.NO_OPERATION_CHECK)
                except NoManifestError:
                    msg.append("You requested to completely DELETE the repository *including* all archives it may "
                               "contain.")
                    msg.append("This repository seems to have no manifest, so we can't tell anything about its "
                               "contents.")
                else:
                    if self.output_list:
                        msg.append("You requested to completely DELETE the repository *including* all archives it "
                                   "contains:")
                        for archive_info in manifest.archives.list(sort_by=['ts']):
                            msg.append(format_archive(archive_info))
                    else:
                        msg.append("You requested to completely DELETE the repository *including* %d archives it contains."
                                   % len(manifest.archives))
                msg.append("Type 'YES' if you understand this and want to continue: ")
                msg = '\n'.join(msg)
                if not yes(msg, false_msg="Aborting.", invalid_msg='Invalid answer, aborting.', truish=('YES',),
                           retry=False, env_var_override='BORG_DELETE_I_KNOW_WHAT_I_AM_DOING'):
                    self.exit_code = EXIT_ERROR
                    return self.exit_code
            if not dry_run:
                repository.destroy()
                logger.info("Repository deleted.")
                if not keep_security_info:
                    SecurityManager.destroy(repository)
            else:
                logger.info("Would delete repository.")
                logger.info("Would %s security info." % ("keep" if keep_security_info else "delete"))
        if not dry_run:
            Cache.destroy(repository)
            logger.info("Cache deleted.")
        else:
            logger.info("Would delete cache.")
        return self.exit_code

    def do_mount(self, args):
        """Mount archive or an entire repository as a FUSE filesystem"""
        # Perform these checks before opening the repository and asking for a passphrase.

        from .fuse_impl import llfuse, BORG_FUSE_IMPL
        if llfuse is None:
            self.print_error('borg mount not available: no FUSE support, BORG_FUSE_IMPL=%s.' % BORG_FUSE_IMPL)
            return self.exit_code

        if not os.path.isdir(args.mountpoint) or not os.access(args.mountpoint, os.R_OK | os.W_OK | os.X_OK):
            self.print_error('%s: Mountpoint must be a writable directory' % args.mountpoint)
            return self.exit_code

        return self._do_mount(args)

    @with_repository(compatibility=(Manifest.Operation.READ,))
    def _do_mount(self, args, repository, manifest, key):
        from .fuse import FuseOperations

        with cache_if_remote(repository, decrypted_cache=key) as cached_repo:
            operations = FuseOperations(key, repository, manifest, args, cached_repo)
            logger.info("Mounting filesystem")
            try:
                operations.mount(args.mountpoint, args.options, args.foreground)
            except RuntimeError:
                # Relevant error message already printed to stderr by FUSE
                self.exit_code = EXIT_ERROR
        return self.exit_code

    def do_umount(self, args):
        """un-mount the FUSE filesystem"""
        return umount(args.mountpoint)

    @with_repository(compatibility=(Manifest.Operation.READ,))
    def do_list(self, args, repository, manifest, key):
        """List archive or repository contents"""
        if args.location.archive:
            if args.json:
                self.print_error('The --json option is only valid for listing archives, not archive contents.')
                return self.exit_code
            return self._list_archive(args, repository, manifest, key)
        else:
            if args.json_lines:
                self.print_error('The --json-lines option is only valid for listing archive contents, not archives.')
                return self.exit_code
            return self._list_repository(args, repository, manifest, key)

    def _list_archive(self, args, repository, manifest, key):
        matcher = self.build_matcher(args.patterns, args.paths)
        if args.format is not None:
            format = args.format
        elif args.short:
            format = "{path}{NL}"
        else:
            format = "{mode} {user:6} {group:6} {size:8} {mtime} {path}{extra}{NL}"

        def _list_inner(cache):
            archive = Archive(repository, key, manifest, args.location.archive, cache=cache,
                              consider_part_files=args.consider_part_files)

            formatter = ItemFormatter(archive, format, json_lines=args.json_lines)
            for item in archive.iter_items(lambda item: matcher.match(item.path)):
                sys.stdout.write(formatter.format_item(item))

        # Only load the cache if it will be used
        if ItemFormatter.format_needs_cache(format):
            with Cache(repository, key, manifest, lock_wait=self.lock_wait) as cache:
                _list_inner(cache)
        else:
            _list_inner(cache=None)

        return self.exit_code

    def _list_repository(self, args, repository, manifest, key):
        if args.format is not None:
            format = args.format
        elif args.short:
            format = "{archive}{NL}"
        else:
            format = "{archive:<36} {time} [{id}]{NL}"
        formatter = ArchiveFormatter(format, repository, manifest, key, json=args.json, iec=args.iec)

        output_data = []

        for archive_info in manifest.archives.list_considering(args):
            if args.json:
                output_data.append(formatter.get_item_data(archive_info))
            else:
                sys.stdout.write(formatter.format_item(archive_info))

        if args.json:
            json_print(basic_json_data(manifest, extra={
                'archives': output_data
            }))

        return self.exit_code

    @with_repository(cache=True, compatibility=(Manifest.Operation.READ,))
    def do_info(self, args, repository, manifest, key, cache):
        """Show archive details such as disk space used"""
        if any((args.location.archive, args.first, args.last, args.prefix is not None, args.glob_archives)):
            return self._info_archives(args, repository, manifest, key, cache)
        else:
            return self._info_repository(args, repository, manifest, key, cache)

    def _info_archives(self, args, repository, manifest, key, cache):
        def format_cmdline(cmdline):
            return remove_surrogates(' '.join(shlex.quote(x) for x in cmdline))

        if args.location.archive:
            archive_names = (args.location.archive,)
        else:
            args.consider_checkpoints = True
            archive_names = tuple(x.name for x in manifest.archives.list_considering(args))

        output_data = []

        for i, archive_name in enumerate(archive_names, 1):
            archive = Archive(repository, key, manifest, archive_name, cache=cache,
                              consider_part_files=args.consider_part_files, iec=args.iec)
            info = archive.info()
            if args.json:
                output_data.append(info)
            else:
                info['duration'] = format_timedelta(timedelta(seconds=info['duration']))
                info['command_line'] = format_cmdline(info['command_line'])
                print(textwrap.dedent("""
                Archive name: {name}
                Archive fingerprint: {id}
                Comment: {comment}
                Hostname: {hostname}
                Username: {username}
                Time (start): {start}
                Time (end): {end}
                Duration: {duration}
                Number of files: {stats[nfiles]}
                Command line: {command_line}
                Utilization of maximum supported archive size: {limits[max_archive_size]:.0%}
                ------------------------------------------------------------------------------
                                       Original size      Compressed size    Deduplicated size
                This archive:   {stats[original_size]:>20s} {stats[compressed_size]:>20s} {stats[deduplicated_size]:>20s}
                {cache}
                """).strip().format(cache=cache, **info))
            if self.exit_code:
                break
            if not args.json and len(archive_names) - i:
                print()

        if args.json:
            json_print(basic_json_data(manifest, cache=cache, extra={
                'archives': output_data,
            }))
        return self.exit_code

    def _info_repository(self, args, repository, manifest, key, cache):
        info = basic_json_data(manifest, cache=cache, extra={
            'security_dir': cache.security_manager.dir,
        })

        if args.json:
            json_print(info)
        else:
            encryption = 'Encrypted: '
            if key.NAME == 'plaintext':
                encryption += 'No'
            else:
                encryption += 'Yes (%s)' % key.NAME
            if key.NAME.startswith('key file'):
                encryption += '\nKey file: %s' % key.find_key()
            info['encryption'] = encryption

            print(textwrap.dedent("""
            Repository ID: {id}
            Location: {location}
            {encryption}
            Cache: {cache.path}
            Security dir: {security_dir}
            """).strip().format(
                id=bin_to_hex(repository.id),
                location=repository._location.canonical_path(),
                **info))
            print(DASHES)
            print(STATS_HEADER)
            print(str(cache))
        return self.exit_code

    @with_repository(exclusive=True, compatibility=(Manifest.Operation.DELETE,))
    def do_prune(self, args, repository, manifest, key):
        """Prune repository archives according to specified rules"""
        if not any((args.secondly, args.minutely, args.hourly, args.daily,
                    args.weekly, args.monthly, args.yearly, args.within)):
            self.print_error('At least one of the "keep-within", "keep-last", '
                             '"keep-secondly", "keep-minutely", "keep-hourly", "keep-daily", '
                             '"keep-weekly", "keep-monthly" or "keep-yearly" settings must be specified.')
            return self.exit_code
        if args.prefix is not None:
            args.glob_archives = args.prefix + '*'
        checkpoint_re = r'\.checkpoint(\.\d+)?'
        archives_checkpoints = manifest.archives.list(glob=args.glob_archives,
                                                      consider_checkpoints=True,
                                                      match_end=r'(%s)?\Z' % checkpoint_re,
                                                      sort_by=['ts'], reverse=True)
        is_checkpoint = re.compile(r'(%s)\Z' % checkpoint_re).search
        checkpoints = [arch for arch in archives_checkpoints if is_checkpoint(arch.name)]
        # keep the latest checkpoint, if there is no later non-checkpoint archive
        if archives_checkpoints and checkpoints and archives_checkpoints[0] is checkpoints[0]:
            keep_checkpoints = checkpoints[:1]
        else:
            keep_checkpoints = []
        checkpoints = set(checkpoints)
        # ignore all checkpoint archives to avoid keeping one (which is an incomplete backup)
        # that is newer than a successfully completed backup - and killing the successful backup.
        archives = [arch for arch in archives_checkpoints if arch not in checkpoints]
        keep = []
        # collect the rule responsible for the keeping of each archive in this dict
        # keys are archive ids, values are a tuple
        #   (<rulename>, <how many archives were kept by this rule so far >)
        kept_because = {}

        # find archives which need to be kept because of the keep-within rule
        if args.within:
            keep += prune_within(archives, args.within, kept_because)

        # find archives which need to be kept because of the various time period rules
        for rule in PRUNING_PATTERNS.keys():
            num = getattr(args, rule, None)
            if num is not None:
                keep += prune_split(archives, rule, num, kept_because)

        to_delete = (set(archives) | checkpoints) - (set(keep) | set(keep_checkpoints))
        stats = Statistics()
        with Cache(repository, key, manifest, lock_wait=self.lock_wait) as cache:
            list_logger = logging.getLogger('borg.output.list')
            # set up counters for the progress display
            to_delete_len = len(to_delete)
            archives_deleted = 0
            pi = ProgressIndicatorPercent(total=len(to_delete), msg='Pruning archives %3.0f%%', msgid='prune')
            for archive in archives_checkpoints:
                if archive in to_delete:
                    pi.show()
                    if args.dry_run:
                        log_message = 'Would prune:'
                    else:
                        archives_deleted += 1
                        log_message = 'Pruning archive (%d/%d):' % (archives_deleted, to_delete_len)
                        archive = Archive(repository, key, manifest, archive.name, cache,
                                          consider_part_files=args.consider_part_files)
                        archive.delete(stats, forced=args.forced)
                else:
                    if is_checkpoint(archive.name):
                        log_message = 'Keeping checkpoint archive:'
                    else:
                        log_message = 'Keeping archive (rule: {rule} #{num}):'.format(
                            rule=kept_because[archive.id][0], num=kept_because[archive.id][1]
                        )
                if args.output_list:
                    list_logger.info("{message:<40} {archive}".format(
                        message=log_message, archive=format_archive(archive)
                    ))
            pi.finish()
            if to_delete and not args.dry_run:
                manifest.write()
                repository.commit(compact=False, save_space=args.save_space)
                cache.commit()
            if args.stats:
                log_multi(DASHES,
                          STATS_HEADER,
                          stats.summary.format(label='Deleted data:', stats=stats),
                          str(cache),
                          DASHES, logger=logging.getLogger('borg.output.stats'))
        return self.exit_code

    @with_repository(fake=('tam', 'disable_tam'), invert_fake=True, manifest=False, exclusive=True)
    def do_upgrade(self, args, repository, manifest=None, key=None):
        """upgrade a repository from a previous version"""
        if args.tam:
            manifest, key = Manifest.load(repository, (Manifest.Operation.CHECK,), force_tam_not_required=args.force)

            if not hasattr(key, 'change_passphrase'):
                print('This repository is not encrypted, cannot enable TAM.')
                return EXIT_ERROR

            if not manifest.tam_verified or not manifest.config.get(b'tam_required', False):
                # The standard archive listing doesn't include the archive ID like in borg 1.1.x
                print('Manifest contents:')
                for archive_info in manifest.archives.list(sort_by=['ts']):
                    print(format_archive(archive_info), '[%s]' % bin_to_hex(archive_info.id))
                manifest.config[b'tam_required'] = True
                manifest.write()
                repository.commit(compact=False)
            if not key.tam_required:
                key.tam_required = True
                key.change_passphrase(key._passphrase)
                print('Key updated')
                if hasattr(key, 'find_key'):
                    print('Key location:', key.find_key())
            if not tam_required(repository):
                tam_file = tam_required_file(repository)
                open(tam_file, 'w').close()
                print('Updated security database')
        elif args.disable_tam:
            manifest, key = Manifest.load(repository, Manifest.NO_OPERATION_CHECK, force_tam_not_required=True)
            if tam_required(repository):
                os.unlink(tam_required_file(repository))
            if key.tam_required:
                key.tam_required = False
                key.change_passphrase(key._passphrase)
                print('Key updated')
                if hasattr(key, 'find_key'):
                    print('Key location:', key.find_key())
            manifest.config[b'tam_required'] = False
            manifest.write()
            repository.commit(compact=False)
        else:
            # mainly for upgrades from Attic repositories,
            # but also supports borg 0.xx -> 1.0 upgrade.

            repo = AtticRepositoryUpgrader(args.location.path, create=False)
            try:
                repo.upgrade(args.dry_run, inplace=args.inplace, progress=args.progress)
            except NotImplementedError as e:
                print("warning: %s" % e)
            repo = BorgRepositoryUpgrader(args.location.path, create=False)
            try:
                repo.upgrade(args.dry_run, inplace=args.inplace, progress=args.progress)
            except NotImplementedError as e:
                print("warning: %s" % e)
        return self.exit_code

    @with_repository(cache=True, exclusive=True, compatibility=(Manifest.Operation.CHECK,))
    def do_recreate(self, args, repository, manifest, key, cache):
        """Re-create archives"""
        matcher = self.build_matcher(args.patterns, args.paths)
        self.output_list = args.output_list
        self.output_filter = args.output_filter
        recompress = args.recompress != 'never'
        always_recompress = args.recompress == 'always'

        recreater = ArchiveRecreater(repository, manifest, key, cache, matcher,
                                     exclude_caches=args.exclude_caches, exclude_if_present=args.exclude_if_present,
                                     keep_exclude_tags=args.keep_exclude_tags, chunker_params=args.chunker_params,
                                     compression=args.compression, recompress=recompress, always_recompress=always_recompress,
                                     progress=args.progress, stats=args.stats,
                                     file_status_printer=self.print_file_status,
                                     checkpoint_interval=args.checkpoint_interval,
                                     dry_run=args.dry_run, timestamp=args.timestamp)

        if args.location.archive:
            name = args.location.archive
            if recreater.is_temporary_archive(name):
                self.print_error('Refusing to work on temporary archive of prior recreate: %s', name)
                return self.exit_code
            if not recreater.recreate(name, args.comment, args.target):
                self.print_error('Nothing to do. Archive was not processed.\n'
                                 'Specify at least one pattern, PATH, --comment, re-compression or re-chunking option.')
        else:
            if args.target is not None:
                self.print_error('--target: Need to specify single archive')
                return self.exit_code
            for archive in manifest.archives.list(sort_by=['ts']):
                name = archive.name
                if recreater.is_temporary_archive(name):
                    continue
                print('Processing', name)
                if not recreater.recreate(name, args.comment):
                    logger.info('Skipped archive %s: Nothing to do. Archive was not processed.', name)
        if not args.dry_run:
            manifest.write()
            repository.commit(compact=False)
            cache.commit()
        return self.exit_code

    @with_repository(cache=True, exclusive=True, compatibility=(Manifest.Operation.WRITE,))
    def do_import_tar(self, args, repository, manifest, key, cache):
        """Create a backup archive from a tarball"""
        self.output_filter = args.output_filter
        self.output_list = args.output_list

        filter = get_tar_filter(args.tarfile, decompress=True) if args.tar_filter == 'auto' else args.tar_filter

        tarstream = dash_open(args.tarfile, 'rb')
        tarstream_close = args.tarfile != '-'

        with create_filter_process(filter, stream=tarstream, stream_close=tarstream_close, inbound=True) as _stream:
            self._import_tar(args, repository, manifest, key, cache, _stream)

        return self.exit_code

    def _import_tar(self, args, repository, manifest, key, cache, tarstream):
        t0 = datetime.utcnow()
        t0_monotonic = time.monotonic()

        archive = Archive(repository, key, manifest, args.location.archive, cache=cache,
                          create=True, checkpoint_interval=args.checkpoint_interval,
                          progress=args.progress,
                          chunker_params=args.chunker_params, start=t0, start_monotonic=t0_monotonic,
                          log_json=args.log_json)
        cp = ChunksProcessor(cache=cache, key=key,
                             add_item=archive.add_item, write_checkpoint=archive.write_checkpoint,
                             checkpoint_interval=args.checkpoint_interval, rechunkify=False)
        tfo = TarfileObjectProcessors(cache=cache, key=key,
                                      process_file_chunks=cp.process_file_chunks, add_item=archive.add_item,
                                      chunker_params=args.chunker_params, show_progress=args.progress,
                                      log_json=args.log_json, iec=args.iec,
                                      file_status_printer=self.print_file_status)

        tar = tarfile.open(fileobj=tarstream, mode='r|')

        while True:
            tarinfo = tar.next()
            if not tarinfo:
                break
            if tarinfo.isreg():
                status = tfo.process_file(tarinfo=tarinfo, status='A', type=stat.S_IFREG, tar=tar)
                archive.stats.nfiles += 1
            elif tarinfo.isdir():
                status = tfo.process_dir(tarinfo=tarinfo, status='d', type=stat.S_IFDIR)
            elif tarinfo.issym():
                status = tfo.process_link(tarinfo=tarinfo, status='s', type=stat.S_IFLNK)
            elif tarinfo.islnk():
                # tar uses the same hardlink model as borg (rather vice versa); the first instance of a hardlink
                # is stored as a regular file, later instances are special entries referencing back to the
                # first instance.
                status = tfo.process_link(tarinfo=tarinfo, status='h', type=stat.S_IFREG)
            elif tarinfo.isblk():
                status = tfo.process_dev(tarinfo=tarinfo, status='b', type=stat.S_IFBLK)
            elif tarinfo.ischr():
                status = tfo.process_dev(tarinfo=tarinfo, status='c', type=stat.S_IFCHR)
            elif tarinfo.isfifo():
                status = tfo.process_fifo(tarinfo=tarinfo, status='f', type=stat.S_IFIFO)
            else:
                status = 'E'
                self.print_warning('%s: Unsupported tarinfo type %s', tarinfo.name, tarinfo.type)
            self.print_file_status(status, tarinfo.name)

        # This does not close the fileobj (tarstream) we passed to it -- a side effect of the | mode.
        tar.close()

        if args.progress:
            archive.stats.show_progress(final=True)
        archive.stats += tfo.stats
        archive.save(comment=args.comment, timestamp=args.timestamp)
        args.stats |= args.json
        if args.stats:
            if args.json:
                json_print(basic_json_data(archive.manifest, cache=archive.cache, extra={
                    'archive': archive,
                }))
            else:
                log_multi(DASHES,
                          str(archive),
                          DASHES,
                          STATS_HEADER,
                          str(archive.stats),
                          str(archive.cache),
                          DASHES, logger=logging.getLogger('borg.output.stats'))

    @with_repository(manifest=False, exclusive=True)
    def do_with_lock(self, args, repository):
        """run a user specified command with the repository lock held"""
        # for a new server, this will immediately take an exclusive lock.
        # to support old servers, that do not have "exclusive" arg in open()
        # RPC API, we also do it the old way:
        # re-write manifest to start a repository transaction - this causes a
        # lock upgrade to exclusive for remote (and also for local) repositories.
        # by using manifest=False in the decorator, we avoid having to require
        # the encryption key (and can operate just with encrypted data).
        data = repository.get(Manifest.MANIFEST_ID)
        repository.put(Manifest.MANIFEST_ID, data)
        # usually, a 0 byte (open for writing) segment file would be visible in the filesystem here.
        # we write and close this file, to rather have a valid segment file on disk, before invoking the subprocess.
        # we can only do this for local repositories (with .io), though:
        if hasattr(repository, 'io'):
            repository.io.close_segment()
        env = prepare_subprocess_env(system=True)
        try:
            # we exit with the return code we get from the subprocess
            return subprocess.call([args.command] + args.args, env=env)
        finally:
            # we need to commit the "no change" operation we did to the manifest
            # because it created a new segment file in the repository. if we would
            # roll back, the same file would be later used otherwise (for other content).
            # that would be bad if somebody uses rsync with ignore-existing (or
            # any other mechanism relying on existing segment data not changing).
            # see issue #1867.
            repository.commit(compact=False)

    @with_repository(manifest=False, exclusive=True)
    def do_compact(self, args, repository):
        """compact segment files in the repository"""
        # see the comment in do_with_lock about why we do it like this:
        data = repository.get(Manifest.MANIFEST_ID)
        repository.put(Manifest.MANIFEST_ID, data)
        threshold = args.threshold / 100
        repository.commit(compact=True, threshold=threshold, cleanup_commits=args.cleanup_commits)
        return EXIT_SUCCESS

    @with_repository(exclusive=True, manifest=False)
    def do_config(self, args, repository):
        """get, set, and delete values in a repository or cache config file"""

        def repo_validate(section, name, value=None, check_value=True):
            if section not in ['repository', ]:
                raise ValueError('Invalid section')
            if name in ['segments_per_dir', 'last_segment_checked', ]:
                if check_value:
                    try:
                        int(value)
                    except ValueError:
                        raise ValueError('Invalid value') from None
            elif name in ['max_segment_size', 'additional_free_space', 'storage_quota', ]:
                if check_value:
                    try:
                        parse_file_size(value)
                    except ValueError:
                        raise ValueError('Invalid value') from None
                    if name == 'storage_quota':
                        if parse_file_size(value) < parse_file_size('10M'):
                            raise ValueError('Invalid value: storage_quota < 10M')
                    elif name == 'max_segment_size':
                        if parse_file_size(value) >= MAX_SEGMENT_SIZE_LIMIT:
                            raise ValueError('Invalid value: max_segment_size >= %d' % MAX_SEGMENT_SIZE_LIMIT)
            elif name in ['append_only', ]:
                if check_value and value not in ['0', '1']:
                    raise ValueError('Invalid value')
            elif name in ['id', ]:
                if check_value:
                    try:
                        bin_id = unhexlify(value)
                    except:
                        raise ValueError('Invalid value, must be 64 hex digits') from None
                    if len(bin_id) != 32:
                        raise ValueError('Invalid value, must be 64 hex digits')
            else:
                raise ValueError('Invalid name')

        def cache_validate(section, name, value=None, check_value=True):
            if section not in ['cache', ]:
                raise ValueError('Invalid section')
            if name in ['previous_location', ]:
                if check_value:
                    Location(value)
            else:
                raise ValueError('Invalid name')

        def list_config(config):
            default_values = {
                'version': '1',
                'segments_per_dir': str(DEFAULT_SEGMENTS_PER_DIR),
                'max_segment_size': str(MAX_SEGMENT_SIZE_LIMIT),
                'additional_free_space': '0',
                'storage_quota': repository.storage_quota,
                'append_only': repository.append_only
            }
            print('[repository]')
            for key in ['version', 'segments_per_dir', 'max_segment_size',
                        'storage_quota', 'additional_free_space', 'append_only',
                        'id']:
                value = config.get('repository', key, fallback=False)
                if value is None:
                    value = default_values.get(key)
                    if value is None:
                        raise Error('The repository config is missing the %s key which has no default value' % key)
                print('%s = %s' % (key, value))
            for key in ['last_segment_checked', ]:
                value = config.get('repository', key, fallback=None)
                if value is None:
                    continue
                print('%s = %s' % (key, value))

        if not args.list:
            if args.name is None:
                self.print_error('No config key name was provided.')
                return self.exit_code

            try:
                section, name = args.name.split('.')
            except ValueError:
                section = args.cache and "cache" or "repository"
                name = args.name

        if args.cache:
            manifest, key = Manifest.load(repository, (Manifest.Operation.WRITE,))
            assert_secure(repository, manifest, self.lock_wait)
            cache = Cache(repository, key, manifest, lock_wait=self.lock_wait)

        try:
            if args.cache:
                cache.cache_config.load()
                config = cache.cache_config._config
                save = cache.cache_config.save
                validate = cache_validate
            else:
                config = repository.config
                save = lambda: repository.save_config(repository.path, repository.config)  # noqa
                validate = repo_validate

            if args.delete:
                validate(section, name, check_value=False)
                config.remove_option(section, name)
                if len(config.options(section)) == 0:
                    config.remove_section(section)
                save()
            elif args.list:
                list_config(config)
            elif args.value:
                validate(section, name, args.value)
                if section not in config.sections():
                    config.add_section(section)
                config.set(section, name, args.value)
                save()
            else:
                try:
                    print(config.get(section, name))
                except (configparser.NoOptionError, configparser.NoSectionError) as e:
                    print(e, file=sys.stderr)
                    return EXIT_WARNING
            return EXIT_SUCCESS
        finally:
            if args.cache:
                cache.close()

    def do_debug_info(self, args):
        """display system information for debugging / bug reports"""
        print(sysinfo())

        # Additional debug information
        print('CRC implementation:', crc32.__name__)
        print('Process ID:', get_process_id())
        return EXIT_SUCCESS

    @with_repository(compatibility=Manifest.NO_OPERATION_CHECK)
    def do_debug_dump_archive_items(self, args, repository, manifest, key):
        """dump (decrypted, decompressed) archive items metadata (not: data)"""
        archive = Archive(repository, key, manifest, args.location.archive,
                          consider_part_files=args.consider_part_files)
        for i, item_id in enumerate(archive.metadata.items):
            data = key.decrypt(item_id, repository.get(item_id))
            filename = '%06d_%s.items' % (i, bin_to_hex(item_id))
            print('Dumping', filename)
            with open(filename, 'wb') as fd:
                fd.write(data)
        print('Done.')
        return EXIT_SUCCESS

    @with_repository(compatibility=Manifest.NO_OPERATION_CHECK)
    def do_debug_dump_archive(self, args, repository, manifest, key):
        """dump decoded archive metadata (not: data)"""

        try:
            archive_meta_orig = manifest.archives.get_raw_dict()[safe_encode(args.location.archive)]
        except KeyError:
            raise Archive.DoesNotExist(args.location.archive)

        indent = 4

        def do_indent(d):
            return textwrap.indent(json.dumps(d, indent=indent), prefix=' ' * indent)

        def output(fd):
            # this outputs megabytes of data for a modest sized archive, so some manual streaming json output
            fd.write('{\n')
            fd.write('    "_name": ' + json.dumps(args.location.archive) + ",\n")
            fd.write('    "_manifest_entry":\n')
            fd.write(do_indent(prepare_dump_dict(archive_meta_orig)))
            fd.write(',\n')

            data = key.decrypt(archive_meta_orig[b'id'], repository.get(archive_meta_orig[b'id']))
            archive_org_dict = msgpack.unpackb(data, object_hook=StableDict)

            fd.write('    "_meta":\n')
            fd.write(do_indent(prepare_dump_dict(archive_org_dict)))
            fd.write(',\n')
            fd.write('    "_items": [\n')

            unpacker = msgpack.Unpacker(use_list=False, object_hook=StableDict)
            first = True
            for item_id in archive_org_dict[b'items']:
                data = key.decrypt(item_id, repository.get(item_id))
                unpacker.feed(data)
                for item in unpacker:
                    item = prepare_dump_dict(item)
                    if first:
                        first = False
                    else:
                        fd.write(',\n')
                    fd.write(do_indent(item))

            fd.write('\n')
            fd.write('    ]\n}\n')

        with dash_open(args.path, 'w') as fd:
            output(fd)
        return EXIT_SUCCESS

    @with_repository(compatibility=Manifest.NO_OPERATION_CHECK)
    def do_debug_dump_manifest(self, args, repository, manifest, key):
        """dump decoded repository manifest"""

        data = key.decrypt(None, repository.get(manifest.MANIFEST_ID))

        meta = prepare_dump_dict(msgpack.unpackb(data, object_hook=StableDict))

        with dash_open(args.path, 'w') as fd:
            json.dump(meta, fd, indent=4)
        return EXIT_SUCCESS

    @with_repository(manifest=False)
    def do_debug_dump_repo_objs(self, args, repository):
        """dump (decrypted, decompressed) repo objects, repo index MUST be current/correct"""
        from .crypto.key import key_factory

        def decrypt_dump(i, id, cdata, tag=None, segment=None, offset=None):
            if cdata is not None:
                give_id = id if id != Manifest.MANIFEST_ID else None
                data = key.decrypt(give_id, cdata)
            else:
                data = b''
            tag_str = '' if tag is None else '_' + tag
            segment_str = '_' + str(segment) if segment is not None else ''
            offset_str = '_' + str(offset) if offset is not None else ''
            id_str = '_' + bin_to_hex(id) if id is not None else ''
            filename = '%08d%s%s%s%s.obj' % (i, segment_str, offset_str, tag_str, id_str)
            print('Dumping', filename)
            with open(filename, 'wb') as fd:
                fd.write(data)

        if args.ghost:
            # dump ghosty stuff from segment files: not yet committed objects, deleted / superseded objects, commit tags

            # set up the key without depending on a manifest obj
            for id, cdata, tag, segment, offset in repository.scan_low_level():
                if tag == TAG_PUT:
                    key = key_factory(repository, cdata)
                    break
            i = 0
            for id, cdata, tag, segment, offset in repository.scan_low_level():
                if tag == TAG_PUT:
                    decrypt_dump(i, id, cdata, tag='put', segment=segment, offset=offset)
                elif tag == TAG_DELETE:
                    decrypt_dump(i, id, None, tag='del', segment=segment, offset=offset)
                elif tag == TAG_COMMIT:
                    decrypt_dump(i, None, None, tag='commit', segment=segment, offset=offset)
                i += 1
        else:
            # set up the key without depending on a manifest obj
            ids = repository.list(limit=1, marker=None)
            cdata = repository.get(ids[0])
            key = key_factory(repository, cdata)
            marker = None
            i = 0
            while True:
                result = repository.scan(limit=LIST_SCAN_LIMIT, marker=marker)  # must use on-disk order scanning here
                if not result:
                    break
                marker = result[-1]
                for id in result:
                    cdata = repository.get(id)
                    decrypt_dump(i, id, cdata)
                    i += 1
        print('Done.')
        return EXIT_SUCCESS

    @with_repository(manifest=False)
    def do_debug_search_repo_objs(self, args, repository):
        """search for byte sequences in repo objects, repo index MUST be current/correct"""
        context = 32

        def print_finding(info, wanted, data, offset):
            before = data[offset - context:offset]
            after = data[offset + len(wanted):offset + len(wanted) + context]
            print('%s: %s %s %s == %r %r %r' % (info, before.hex(), wanted.hex(), after.hex(),
                                                before, wanted, after))

        wanted = args.wanted
        try:
            if wanted.startswith('hex:'):
                wanted = unhexlify(wanted[4:])
            elif wanted.startswith('str:'):
                wanted = wanted[4:].encode()
            else:
                raise ValueError('unsupported search term')
        except (ValueError, UnicodeEncodeError):
            wanted = None
        if not wanted:
            self.print_error('search term needs to be hex:123abc or str:foobar style')
            return EXIT_ERROR

        from .crypto.key import key_factory
        # set up the key without depending on a manifest obj
        ids = repository.list(limit=1, marker=None)
        cdata = repository.get(ids[0])
        key = key_factory(repository, cdata)

        marker = None
        last_data = b''
        last_id = None
        i = 0
        while True:
            result = repository.scan(limit=LIST_SCAN_LIMIT, marker=marker)  # must use on-disk order scanning here
            if not result:
                break
            marker = result[-1]
            for id in result:
                cdata = repository.get(id)
                give_id = id if id != Manifest.MANIFEST_ID else None
                data = key.decrypt(give_id, cdata)

                # try to locate wanted sequence crossing the border of last_data and data
                boundary_data = last_data[-(len(wanted) - 1):] + data[:len(wanted) - 1]
                if wanted in boundary_data:
                    boundary_data = last_data[-(len(wanted) - 1 + context):] + data[:len(wanted) - 1 + context]
                    offset = boundary_data.find(wanted)
                    info = '%d %s | %s' % (i, last_id.hex(), id.hex())
                    print_finding(info, wanted, boundary_data, offset)

                # try to locate wanted sequence in data
                count = data.count(wanted)
                if count:
                    offset = data.find(wanted)  # only determine first occurrence's offset
                    info = "%d %s #%d" % (i, id.hex(), count)
                    print_finding(info, wanted, data, offset)

                last_id, last_data = id, data
                i += 1
                if i % 10000 == 0:
                    print('%d objects processed.' % i)
        print('Done.')
        return EXIT_SUCCESS

    @with_repository(manifest=False)
    def do_debug_get_obj(self, args, repository):
        """get object contents from the repository and write it into file"""
        hex_id = args.id
        try:
            id = unhexlify(hex_id)
        except ValueError:
            print("object id %s is invalid." % hex_id)
        else:
            try:
                data = repository.get(id)
            except Repository.ObjectNotFound:
                print("object %s not found." % hex_id)
            else:
                with open(args.path, "wb") as f:
                    f.write(data)
                print("object %s fetched." % hex_id)
        return EXIT_SUCCESS

    @with_repository(manifest=False, exclusive=True)
    def do_debug_put_obj(self, args, repository):
        """put file(s) contents into the repository"""
        for path in args.paths:
            with open(path, "rb") as f:
                data = f.read()
            h = hashlib.sha256(data)  # XXX hardcoded
            repository.put(h.digest(), data)
            print("object %s put." % h.hexdigest())
        repository.commit(compact=False)
        return EXIT_SUCCESS

    @with_repository(manifest=False, exclusive=True)
    def do_debug_delete_obj(self, args, repository):
        """delete the objects with the given IDs from the repo"""
        modified = False
        for hex_id in args.ids:
            try:
                id = unhexlify(hex_id)
            except ValueError:
                print("object id %s is invalid." % hex_id)
            else:
                try:
                    repository.delete(id)
                    modified = True
                    print("object %s deleted." % hex_id)
                except Repository.ObjectNotFound:
                    print("object %s not found." % hex_id)
        if modified:
            repository.commit(compact=False)
        print('Done.')
        return EXIT_SUCCESS

    @with_repository(manifest=False, exclusive=True, cache=True, compatibility=Manifest.NO_OPERATION_CHECK)
    def do_debug_refcount_obj(self, args, repository, manifest, key, cache):
        """display refcounts for the objects with the given IDs"""
        for hex_id in args.ids:
            try:
                id = unhexlify(hex_id)
            except ValueError:
                print("object id %s is invalid." % hex_id)
            else:
                try:
                    refcount = cache.chunks[id][0]
                    print("object %s has %d referrers [info from chunks cache]." % (hex_id, refcount))
                except KeyError:
                    print("object %s not found [info from chunks cache]." % hex_id)
        return EXIT_SUCCESS

    @with_repository(manifest=False, exclusive=True)
    def do_debug_dump_hints(self, args, repository):
        """dump repository hints"""
        if not repository._active_txn:
            repository.prepare_txn(repository.get_transaction_id())
        try:
            hints = dict(
                segments=repository.segments,
                compact=repository.compact,
                storage_quota_use=repository.storage_quota_use,
                shadow_index={hexlify(k).decode(): v for k, v in repository.shadow_index.items()}
            )
            with dash_open(args.path, 'w') as fd:
                json.dump(hints, fd, indent=4)
        finally:
            repository.rollback()
        return EXIT_SUCCESS

    def do_debug_convert_profile(self, args):
        """convert Borg profile to Python profile"""
        import marshal
        with args.output, args.input:
            marshal.dump(msgpack.unpack(args.input, use_list=False, raw=False), args.output)
        return EXIT_SUCCESS

    @with_repository(lock=False, manifest=False)
    def do_break_lock(self, args, repository):
        """Break the repository lock (e.g. in case it was left by a dead borg."""
        repository.break_lock()
        Cache.break_lock(repository)
        return self.exit_code

    helptext = collections.OrderedDict()
    helptext['patterns'] = textwrap.dedent('''
        The path/filenames used as input for the pattern matching start from the
        currently active recursion root. You usually give the recursion root(s)
        when invoking borg and these can be either relative or absolute paths.

        So, when you give `relative/` as root, the paths going into the matcher
        will look like `relative/.../file.ext`. When you give `/absolute/` as
        root, they will look like `/absolute/.../file.ext`.

        File paths in Borg archives are always stored normalized and relative.
        This means that e.g. ``borg create /path/to/repo ../some/path`` will
        store all files as `some/path/.../file.ext` and ``borg create
        /path/to/repo /home/user`` will store all files as
        `home/user/.../file.ext`.

        File patterns support these styles: fnmatch, shell, regular expressions,
        path prefixes and path full-matches. By default, fnmatch is used for
        ``--exclude`` patterns and shell-style is used for the ``--pattern``
        option. For commands that support patterns in their ``PATH`` argument
        like (``borg list``), the default pattern is path prefix.

        Starting with Borg 1.2, for all but regular expression pattern matching
        styles, all paths are treated as relative, meaning that a leading path
        separator is removed after normalizing and before matching. This allows
        you to use absolute or relative patterns arbitrarily.

        If followed by a colon (':') the first two characters of a pattern are
        used as a style selector. Explicit style selection is necessary when a
        non-default style is desired or when the desired pattern starts with
        two alphanumeric characters followed by a colon (i.e. `aa:something/*`).

        `Fnmatch <https://docs.python.org/3/library/fnmatch.html>`_, selector `fm:`
            This is the default style for ``--exclude`` and ``--exclude-from``.
            These patterns use a variant of shell pattern syntax, with '\\*' matching
            any number of characters, '?' matching any single character, '[...]'
            matching any single character specified, including ranges, and '[!...]'
            matching any character not specified. For the purpose of these patterns,
            the path separator (backslash for Windows and '/' on other systems) is not
            treated specially. Wrap meta-characters in brackets for a literal
            match (i.e. `[?]` to match the literal character `?`). For a path
            to match a pattern, the full path must match, or it must match
            from the start of the full path to just before a path separator. Except
            for the root path, paths will never end in the path separator when
            matching is attempted.  Thus, if a given pattern ends in a path
            separator, a '\\*' is appended before matching is attempted. A leading
            path separator is always removed.

        Shell-style patterns, selector `sh:`
            This is the default style for ``--pattern`` and ``--patterns-from``.
            Like fnmatch patterns these are similar to shell patterns. The difference
            is that the pattern may include `**/` for matching zero or more directory
            levels, `*` for matching zero or more arbitrary characters with the
            exception of any path separator. A leading path separator is always removed.

        Regular expressions, selector `re:`
            Regular expressions similar to those found in Perl are supported. Unlike
            shell patterns regular expressions are not required to match the full
            path and any substring match is sufficient. It is strongly recommended to
            anchor patterns to the start ('^'), to the end ('$') or both. Path
            separators (backslash for Windows and '/' on other systems) in paths are
            always normalized to a forward slash ('/') before applying a pattern. The
            regular expression syntax is described in the `Python documentation for
            the re module <https://docs.python.org/3/library/re.html>`_.

        Path prefix, selector `pp:`
            This pattern style is useful to match whole sub-directories. The pattern
            `pp:root/somedir` matches `root/somedir` and everything therein. A leading
            path separator is always removed.

        Path full-match, selector `pf:`
            This pattern style is (only) useful to match full paths.
            This is kind of a pseudo pattern as it can not have any variable or
            unspecified parts - the full path must be given. `pf:root/file.ext` matches
            `root/file.ext` only. A leading path separator is always removed.

            Implementation note: this is implemented via very time-efficient O(1)
            hashtable lookups (this means you can have huge amounts of such patterns
            without impacting performance much).
            Due to that, this kind of pattern does not respect any context or order.
            If you use such a pattern to include a file, it will always be included
            (if the directory recursion encounters it).
            Other include/exclude patterns that would normally match will be ignored.
            Same logic applies for exclude.

        .. note::

            `re:`, `sh:` and `fm:` patterns are all implemented on top of the Python SRE
            engine. It is very easy to formulate patterns for each of these types which
            requires an inordinate amount of time to match paths. If untrusted users
            are able to supply patterns, ensure they cannot supply `re:` patterns.
            Further, ensure that `sh:` and `fm:` patterns only contain a handful of
            wildcards at most.

        Exclusions can be passed via the command line option ``--exclude``. When used
        from within a shell, the patterns should be quoted to protect them from
        expansion.

        The ``--exclude-from`` option permits loading exclusion patterns from a text
        file with one pattern per line. Lines empty or starting with the number sign
        ('#') after removing whitespace on both ends are ignored. The optional style
        selector prefix is also supported for patterns loaded from a file. Due to
        whitespace removal, paths with whitespace at the beginning or end can only be
        excluded using regular expressions.

        To test your exclusion patterns without performing an actual backup you can
        run ``borg create --list --dry-run ...``.

        Examples::

            # Exclude '/home/user/file.o' but not '/home/user/file.odt':
            $ borg create -e '*.o' backup /

            # Exclude '/home/user/junk' and '/home/user/subdir/junk' but
            # not '/home/user/importantjunk' or '/etc/junk':
            $ borg create -e '/home/*/junk' backup /

            # Exclude the contents of '/home/user/cache' but not the directory itself:
            $ borg create -e home/user/cache/ backup /

            # The file '/home/user/cache/important' is *not* backed up:
            $ borg create -e /home/user/cache/ backup / /home/user/cache/important

            # The contents of directories in '/home' are not backed up when their name
            # ends in '.tmp'
            $ borg create --exclude 're:^/home/[^/]+\\.tmp/' backup /

            # Load exclusions from file
            $ cat >exclude.txt <<EOF
            # Comment line
            /home/*/junk
            *.tmp
            fm:aa:something/*
            re:^/home/[^/]+\\.tmp/
            sh:/home/*/.thumbnails
            # Example with spaces, no need to escape as it is processed by borg
            some file with spaces.txt
            EOF
            $ borg create --exclude-from exclude.txt backup /

<<<<<<< HEAD
            A more general and easier to use way to define filename matching patterns exists
            with the ``--pattern`` and ``--patterns-from`` options. Using these, you may
            specify the backup roots (starting points) and patterns for inclusion/exclusion.
            A root path starts with the prefix `R`, followed by a path (a plain path, not a
            file pattern). An include rule starts with the prefix +, an exclude rule starts
            with the prefix -, an exclude-norecurse rule starts with !, all followed by a pattern.

            .. note::

                Via ``--pattern`` or ``--patterns-from`` you can define BOTH inclusion and exclusion
                of files using pattern prefixes ``+`` and ``-``. With ``--exclude`` and
                ``--exclude-from`` ONLY excludes are defined.

            Inclusion patterns are useful to include paths that are contained in an excluded
            path. The first matching pattern is used so if an include pattern matches before
            an exclude pattern, the file is backed up. If an exclude-norecurse pattern matches
            a directory, it won't recurse into it and won't discover any potential matches for
            include rules below that directory.

            .. note::

                It's possible that a sub-directory/file is matched while parent directories are not.
                In that case, parent directories are not backed up thus their user, group, permission,
                etc. can not be restored.

            Note that the default pattern style for ``--pattern`` and ``--patterns-from`` is
            shell style (`sh:`), so those patterns behave similar to rsync include/exclude
            patterns. The pattern style can be set via the `P` prefix.

            Patterns (``--pattern``) and excludes (``--exclude``) from the command line are
            considered first (in the order of appearance). Then patterns from ``--patterns-from``
            are added. Exclusion patterns from ``--exclude-from`` files are appended last.

            Examples::

                # backup pics, but not the ones from 2018, except the good ones:
                # note: using = is essential to avoid cmdline argument parsing issues.
                borg create --pattern=+pics/2018/good --pattern=-pics/2018 repo::arch pics

                # use a file with patterns:
                borg create --patterns-from patterns.lst repo::arch

            The patterns.lst file could look like that::

                # "sh:" pattern style is the default, so the following line is not needed:
                P sh
                R /
                # can be rebuild
                - /home/*/.cache
                # they're downloads for a reason
                - /home/*/Downloads
                # susan is a nice person
                # include susans home
                + /home/susan
                # also back up this exact file
                + pf:/home/bobby/specialfile.txt
                # don't backup the other home directories
                - /home/*
                # don't even look in /proc
                ! /proc

            You can specify recursion roots either on the command line or in a patternfile::

                # these two commands do the same thing
                borg create --exclude /home/bobby/junk repo::arch /home/bobby /home/susan
                borg create --patterns-from patternfile.lst repo::arch

            The patternfile::

                # note that excludes use fm: by default and patternfiles use sh: by default.
                # therefore, we need to specify fm: to have the same exact behavior.
                P fm
                R /home/bobby
                R /home/susan

                - /home/bobby/junk

            This allows you to share the same patterns between multiple repositories
            without needing to specify them on the command line.\n\n''')
=======
        A more general and easier to use way to define filename matching patterns exists
        with the ``--pattern`` and ``--patterns-from`` options. Using these, you may
        specify the backup roots (starting points) and patterns for inclusion/exclusion.
        A root path starts with the prefix `R`, followed by a path (a plain path, not a
        file pattern). An include rule starts with the prefix +, an exclude rule starts
        with the prefix -, an exclude-norecurse rule starts with !, all followed by a pattern.

        .. note::

            Via ``--pattern`` or ``--patterns-from`` you can define BOTH inclusion and exclusion
            of files using pattern prefixes ``+`` and ``-``. With ``--exclude`` and
            ``--exclude-from`` ONLY excludes are defined.

        Inclusion patterns are useful to include paths that are contained in an excluded
        path. The first matching pattern is used so if an include pattern matches before
        an exclude pattern, the file is backed up. If an exclude-norecurse pattern matches
        a directory, it won't recurse into it and won't discover any potential matches for
        include rules below that directory.

        .. note::

            It's possible that a sub-directory/file is matched while parent directories are not.
            In that case, parent directories are not backed up thus their user, group, permission,
            etc. can not be restored.

        Note that the default pattern style for ``--pattern`` and ``--patterns-from`` is
        shell style (`sh:`), so those patterns behave similar to rsync include/exclude
        patterns. The pattern style can be set via the `P` prefix.

        Patterns (``--pattern``) and excludes (``--exclude``) from the command line are
        considered first (in the order of appearance). Then patterns from ``--patterns-from``
        are added. Exclusion patterns from ``--exclude-from`` files are appended last.

        Examples::

            # backup pics, but not the ones from 2018, except the good ones:
            # note: using = is essential to avoid cmdline argument parsing issues.
            borg create --pattern=+pics/2018/good --pattern=-pics/2018 repo::arch pics

            # use a file with patterns:
            borg create --patterns-from patterns.lst repo::arch

        The patterns.lst file could look like that::

            # "sh:" pattern style is the default, so the following line is not needed:
            P sh
            R /
            # can be rebuild
            - /home/*/.cache
            # they're downloads for a reason
            - /home/*/Downloads
            # susan is a nice person
            # include susans home
            + /home/susan
            # don't backup the other home directories
            - /home/*
            # don't even look in /proc
            ! /proc\n\n''')
>>>>>>> 5fec0b8c
    helptext['placeholders'] = textwrap.dedent('''
        Repository (or Archive) URLs, ``--prefix``, ``--glob-archives``, ``--comment``
        and ``--remote-path`` values support these placeholders:

        {hostname}
            The (short) hostname of the machine.

        {fqdn}
            The full name of the machine.

        {reverse-fqdn}
            The full name of the machine in reverse domain name notation.

        {now}
            The current local date and time, by default in ISO-8601 format.
            You can also supply your own `format string <https://docs.python.org/3.5/library/datetime.html#strftime-and-strptime-behavior>`_, e.g. {now:%Y-%m-%d_%H:%M:%S}

        {utcnow}
            The current UTC date and time, by default in ISO-8601 format.
            You can also supply your own `format string <https://docs.python.org/3.5/library/datetime.html#strftime-and-strptime-behavior>`_, e.g. {utcnow:%Y-%m-%d_%H:%M:%S}

        {user}
            The user name (or UID, if no name is available) of the user running borg.

        {pid}
            The current process ID.

        {borgversion}
            The version of borg, e.g.: 1.0.8rc1

        {borgmajor}
            The version of borg, only the major version, e.g.: 1

        {borgminor}
            The version of borg, only major and minor version, e.g.: 1.0

        {borgpatch}
            The version of borg, only major, minor and patch version, e.g.: 1.0.8

        If literal curly braces need to be used, double them for escaping::

            borg create /path/to/repo::{{literal_text}}

        Examples::

            borg create /path/to/repo::{hostname}-{user}-{utcnow} ...
            borg create /path/to/repo::{hostname}-{now:%Y-%m-%d_%H:%M:%S} ...
            borg prune --prefix '{hostname}-' ...

        .. note::
            systemd uses a difficult, non-standard syntax for command lines in unit files (refer to
            the `systemd.unit(5)` manual page).

            When invoking borg from unit files, pay particular attention to escaping,
            especially when using the now/utcnow placeholders, since systemd performs its own
            %-based variable replacement even in quoted text. To avoid interference from systemd,
            double all percent signs (``{hostname}-{now:%Y-%m-%d_%H:%M:%S}``
            becomes ``{hostname}-{now:%%Y-%%m-%%d_%%H:%%M:%%S}``).\n\n''')
    helptext['compression'] = textwrap.dedent('''
        It is no problem to mix different compression methods in one repo,
        deduplication is done on the source data chunks (not on the compressed
        or encrypted data).

        If some specific chunk was once compressed and stored into the repo, creating
        another backup that also uses this chunk will not change the stored chunk.
        So if you use different compression specs for the backups, whichever stores a
        chunk first determines its compression. See also borg recreate.

        Compression is lz4 by default. If you want something else, you have to specify what you want.

        Valid compression specifiers are:

        none
            Do not compress.

        lz4
            Use lz4 compression. Very high speed, very low compression. (default)

        zstd[,L]
            Use zstd ("zstandard") compression, a modern wide-range algorithm.
            If you do not explicitly give the compression level L (ranging from 1
            to 22), it will use level 3.
            Archives compressed with zstd are not compatible with borg < 1.1.4.

        zlib[,L]
            Use zlib ("gz") compression. Medium speed, medium compression.
            If you do not explicitly give the compression level L (ranging from 0
            to 9), it will use level 6.
            Giving level 0 (means "no compression", but still has zlib protocol
            overhead) is usually pointless, you better use "none" compression.

        lzma[,L]
            Use lzma ("xz") compression. Low speed, high compression.
            If you do not explicitly give the compression level L (ranging from 0
            to 9), it will use level 6.
            Giving levels above 6 is pointless and counterproductive because it does
            not compress better due to the buffer size used by borg - but it wastes
            lots of CPU cycles and RAM.

        auto,C[,L]
            Use a built-in heuristic to decide per chunk whether to compress or not.
            The heuristic tries with lz4 whether the data is compressible.
            For incompressible data, it will not use compression (uses "none").
            For compressible data, it uses the given C[,L] compression - with C[,L]
            being any valid compression specifier.

        obfuscate,SPEC,C[,L]
            Use compressed-size obfuscation to make fingerprinting attacks based on
            the observable stored chunk size more difficult.
            Note:
            - you must combine this with encryption or it won't make any sense.
            - your repo size will be bigger, of course.

            The SPEC value will determine how the size obfuscation will work:

            Relative random reciprocal size variation:
            Size will increase by a factor, relative to the compressed data size.
            Smaller factors are often used, larger factors rarely.
            1: factor 0.01 .. 100.0
            2: factor 0.1 .. 1000.0
            3: factor 1.0 .. 10000.0
            4: factor 10.0 .. 100000.0
            5: factor 100.0 .. 1000000.0
            6: factor 1000.0 .. 10000000.0

            Add a randomly sized padding up to the given size:
            110: 1kiB
            ...
            120: 1MiB
            ...
            123: 8MiB (max.)

        Examples::

            borg create --compression lz4 REPO::ARCHIVE data
            borg create --compression zstd REPO::ARCHIVE data
            borg create --compression zstd,10 REPO::ARCHIVE data
            borg create --compression zlib REPO::ARCHIVE data
            borg create --compression zlib,1 REPO::ARCHIVE data
            borg create --compression auto,lzma,6 REPO::ARCHIVE data
            borg create --compression auto,lzma ...
            borg create --compression obfuscate,3,none ...
            borg create --compression obfuscate,3,auto,zstd,10 ...
            borg create --compression obfuscate,2,zstd,6 ...\n\n''')

    def do_help(self, parser, commands, args):
        if not args.topic:
            parser.print_help()
        elif args.topic in self.helptext:
            print(rst_to_terminal(self.helptext[args.topic]))
        elif args.topic in commands:
            if args.epilog_only:
                print(commands[args.topic].epilog)
            elif args.usage_only:
                commands[args.topic].epilog = None
                commands[args.topic].print_help()
            else:
                commands[args.topic].print_help()
        else:
            msg_lines = []
            msg_lines += ['No help available on %s.' % args.topic]
            msg_lines += ['Try one of the following:']
            msg_lines += ['    Commands: %s' % ', '.join(sorted(commands.keys()))]
            msg_lines += ['    Topics: %s' % ', '.join(sorted(self.helptext.keys()))]
            parser.error('\n'.join(msg_lines))
        return self.exit_code

    def do_subcommand_help(self, parser, args):
        """display infos about subcommand"""
        parser.print_help()
        return EXIT_SUCCESS

    do_maincommand_help = do_subcommand_help

    def preprocess_args(self, args):
        deprecations = [
            # ('--old', '--new' or None, 'Warning: "--old" has been deprecated. Use "--new" instead.'),
            ('--noatime', None, 'Warning: "--noatime" has been deprecated because it is the default now.'),
            ('--nobsdflags', None, 'Warning: "--nobsdflags" has been deprecated. Use --noflags instead.'),
            ('--numeric-owner', None, 'Warning: "--numeric-owner" has been deprecated. Use --numeric-ids instead.'),
            ('--remote-ratelimit', None, 'Warning: "--remote-ratelimit" has been deprecated. Use --upload-ratelimit instead.'),
            ('--remote-buffer', None, 'Warning: "--remote-buffer" has been deprecated. Use --upload-buffer instead.'),
        ]
        for i, arg in enumerate(args[:]):
            for old_name, new_name, warning in deprecations:
                if arg.startswith(old_name):
                    if new_name is not None:
                        args[i] = arg.replace(old_name, new_name)
                    print(warning, file=sys.stderr)
        return args

    class CommonOptions:
        """
        Support class to allow specifying common options directly after the top-level command.

        Normally options can only be specified on the parser defining them, which means
        that generally speaking *all* options go after all sub-commands. This is annoying
        for common options in scripts, e.g. --remote-path or logging options.

        This class allows adding the same set of options to both the top-level parser
        and the final sub-command parsers (but not intermediary sub-commands, at least for now).

        It does so by giving every option's target name ("dest") a suffix indicating its level
        -- no two options in the parser hierarchy can have the same target --
        then, after parsing the command line, multiple definitions are resolved.

        Defaults are handled by only setting them on the top-level parser and setting
        a sentinel object in all sub-parsers, which then allows one to discern which parser
        supplied the option.
        """

        def __init__(self, define_common_options, suffix_precedence):
            """
            *define_common_options* should be a callable taking one argument, which
            will be a argparse.Parser.add_argument-like function.

            *define_common_options* will be called multiple times, and should call
            the passed function to define common options exactly the same way each time.

            *suffix_precedence* should be a tuple of the suffixes that will be used.
            It is ordered from lowest precedence to highest precedence:
            An option specified on the parser belonging to index 0 is overridden if the
            same option is specified on any parser with a higher index.
            """
            self.define_common_options = define_common_options
            self.suffix_precedence = suffix_precedence

            # Maps suffixes to sets of target names.
            # E.g. common_options["_subcommand"] = {..., "log_level", ...}
            self.common_options = dict()
            # Set of options with the 'append' action.
            self.append_options = set()
            # This is the sentinel object that replaces all default values in parsers
            # below the top-level parser.
            self.default_sentinel = object()

        def add_common_group(self, parser, suffix, provide_defaults=False):
            """
            Add common options to *parser*.

            *provide_defaults* must only be True exactly once in a parser hierarchy,
            at the top level, and False on all lower levels. The default is chosen
            accordingly.

            *suffix* indicates the suffix to use internally. It also indicates
            which precedence the *parser* has for common options. See *suffix_precedence*
            of __init__.
            """
            assert suffix in self.suffix_precedence

            def add_argument(*args, **kwargs):
                if 'dest' in kwargs:
                    kwargs.setdefault('action', 'store')
                    assert kwargs['action'] in ('help', 'store_const', 'store_true', 'store_false', 'store', 'append')
                    is_append = kwargs['action'] == 'append'
                    if is_append:
                        self.append_options.add(kwargs['dest'])
                        assert kwargs['default'] == [], 'The default is explicitly constructed as an empty list in resolve()'
                    else:
                        self.common_options.setdefault(suffix, set()).add(kwargs['dest'])
                    kwargs['dest'] += suffix
                    if not provide_defaults:
                        # Interpolate help now, in case the %(default)d (or so) is mentioned,
                        # to avoid producing incorrect help output.
                        # Assumption: Interpolated output can safely be interpolated again,
                        # which should always be the case.
                        # Note: We control all inputs.
                        kwargs['help'] = kwargs['help'] % kwargs
                        if not is_append:
                            kwargs['default'] = self.default_sentinel

                common_group.add_argument(*args, **kwargs)

            common_group = parser.add_argument_group('Common options')
            self.define_common_options(add_argument)

        def resolve(self, args: argparse.Namespace):  # Namespace has "in" but otherwise is not like a dict.
            """
            Resolve the multiple definitions of each common option to the final value.
            """
            for suffix in self.suffix_precedence:
                # From highest level to lowest level, so the "most-specific" option wins, e.g.
                # "borg --debug create --info" shall result in --info being effective.
                for dest in self.common_options.get(suffix, []):
                    # map_from is this suffix' option name, e.g. log_level_subcommand
                    # map_to is the target name, e.g. log_level
                    map_from = dest + suffix
                    map_to = dest
                    # Retrieve value; depending on the action it may not exist, but usually does
                    # (store_const/store_true/store_false), either because the action implied a default
                    # or a default is explicitly supplied.
                    # Note that defaults on lower levels are replaced with default_sentinel.
                    # Only the top level has defaults.
                    value = getattr(args, map_from, self.default_sentinel)
                    if value is not self.default_sentinel:
                        # value was indeed specified on this level. Transfer value to target,
                        # and un-clobber the args (for tidiness - you *cannot* use the suffixed
                        # names for other purposes, obviously).
                        setattr(args, map_to, value)
                    try:
                        delattr(args, map_from)
                    except AttributeError:
                        pass

            # Options with an "append" action need some special treatment. Instead of
            # overriding values, all specified values are merged together.
            for dest in self.append_options:
                option_value = []
                for suffix in self.suffix_precedence:
                    # Find values of this suffix, if any, and add them to the final list
                    extend_from = dest + suffix
                    if extend_from in args:
                        values = getattr(args, extend_from)
                        delattr(args, extend_from)
                        option_value.extend(values)
                setattr(args, dest, option_value)

    def build_parser(self):
        # You can use :ref:`xyz` in the following usage pages. However, for plain-text view,
        # e.g. through "borg ... --help", define a substitution for the reference here.
        # It will replace the entire :ref:`foo` verbatim.
        rst_plain_text_references = {
            'a_status_oddity': '"I am seeing ‘A’ (added) status for a unchanged file!?"',
            'separate_compaction': '"Separate compaction"',
            'list_item_flags': '"Item flags"',
        }

        def process_epilog(epilog):
            epilog = textwrap.dedent(epilog).splitlines()
            try:
                mode = borg.doc_mode
            except AttributeError:
                mode = 'command-line'
            if mode in ('command-line', 'build_usage'):
                epilog = [line for line in epilog if not line.startswith('.. man')]
            epilog = '\n'.join(epilog)
            if mode == 'command-line':
                epilog = rst_to_terminal(epilog, rst_plain_text_references)
            return epilog

        def define_common_options(add_common_option):
            add_common_option('-h', '--help', action='help', help='show this help message and exit')
            add_common_option('--critical', dest='log_level',
                              action='store_const', const='critical', default='warning',
                              help='work on log level CRITICAL')
            add_common_option('--error', dest='log_level',
                              action='store_const', const='error', default='warning',
                              help='work on log level ERROR')
            add_common_option('--warning', dest='log_level',
                              action='store_const', const='warning', default='warning',
                              help='work on log level WARNING (default)')
            add_common_option('--info', '-v', '--verbose', dest='log_level',
                              action='store_const', const='info', default='warning',
                              help='work on log level INFO')
            add_common_option('--debug', dest='log_level',
                              action='store_const', const='debug', default='warning',
                              help='enable debug output, work on log level DEBUG')
            add_common_option('--debug-topic', metavar='TOPIC', dest='debug_topics', action='append', default=[],
                              help='enable TOPIC debugging (can be specified multiple times). '
                                   'The logger path is borg.debug.<TOPIC> if TOPIC is not fully qualified.')
            add_common_option('-p', '--progress', dest='progress', action='store_true',
                              help='show progress information')
            add_common_option('--iec', dest='iec', action='store_true',
                              help='format using IEC units (1KiB = 1024B)')
            add_common_option('--log-json', dest='log_json', action='store_true',
                              help='Output one JSON object per log line instead of formatted text.')
            add_common_option('--lock-wait', metavar='SECONDS', dest='lock_wait', type=int, default=1,
                              help='wait at most SECONDS for acquiring a repository/cache lock (default: %(default)d).')
            add_common_option('--bypass-lock', dest='lock', action='store_false',
                              default=argparse.SUPPRESS,  # only create args attribute if option is specified
                              help='Bypass locking mechanism')
            add_common_option('--show-version', dest='show_version', action='store_true',
                              help='show/log the borg version')
            add_common_option('--show-rc', dest='show_rc', action='store_true',
                              help='show/log the return code (rc)')
            add_common_option('--umask', metavar='M', dest='umask', type=lambda s: int(s, 8), default=UMASK_DEFAULT,
                              help='set umask to M (local only, default: %(default)04o)')
            add_common_option('--remote-path', metavar='PATH', dest='remote_path',
                              help='use PATH as borg executable on the remote (default: "borg")')
            add_common_option('--remote-ratelimit', metavar='RATE', dest='upload_ratelimit', type=int,
                              help='deprecated, use ``--upload-ratelimit`` instead')
            add_common_option('--upload-ratelimit', metavar='RATE', dest='upload_ratelimit', type=int,
                              help='set network upload rate limit in kiByte/s (default: 0=unlimited)')
            add_common_option('--remote-buffer', metavar='UPLOAD_BUFFER', dest='upload_buffer', type=int,
                              help='deprecated, use ``--upload-buffer`` instead')
            add_common_option('--upload-buffer', metavar='UPLOAD_BUFFER', dest='upload_buffer', type=int,
                              help='set network upload buffer size in MiB. (default: 0=no buffer)')
            add_common_option('--consider-part-files', dest='consider_part_files', action='store_true',
                              help='treat part files like normal files (e.g. to list/extract them)')
            add_common_option('--debug-profile', metavar='FILE', dest='debug_profile', default=None,
                              help='Write execution profile in Borg format into FILE. For local use a Python-'
                                   'compatible file can be generated by suffixing FILE with ".pyprof".')
            add_common_option('--rsh', metavar='RSH', dest='rsh',
                              help="Use this command to connect to the 'borg serve' process (default: 'ssh')")

        def define_exclude_and_patterns(add_option, *, tag_files=False, strip_components=False):
            add_option('-e', '--exclude', metavar='PATTERN', dest='patterns',
                       type=parse_exclude_pattern, action='append',
                       help='exclude paths matching PATTERN')
            add_option('--exclude-from', metavar='EXCLUDEFILE', action=ArgparseExcludeFileAction,
                       help='read exclude patterns from EXCLUDEFILE, one per line')
            add_option('--pattern', metavar='PATTERN', action=ArgparsePatternAction,
                       help='include/exclude paths matching PATTERN')
            add_option('--patterns-from', metavar='PATTERNFILE', action=ArgparsePatternFileAction,
                       help='read include/exclude patterns from PATTERNFILE, one per line')

            if tag_files:
                add_option('--exclude-caches', dest='exclude_caches', action='store_true',
                           help='exclude directories that contain a CACHEDIR.TAG file '
                                '(http://www.bford.info/cachedir/spec.html)')
                add_option('--exclude-if-present', metavar='NAME', dest='exclude_if_present',
                           action='append', type=str,
                           help='exclude directories that are tagged by containing a filesystem object with '
                                'the given NAME')
                add_option('--keep-exclude-tags', dest='keep_exclude_tags',
                           action='store_true',
                           help='if tag objects are specified with ``--exclude-if-present``, '
                                'don\'t omit the tag objects themselves from the backup archive')

            if strip_components:
                add_option('--strip-components', metavar='NUMBER', dest='strip_components', type=int, default=0,
                           help='Remove the specified number of leading path elements. '
                                'Paths with fewer elements will be silently skipped.')

        def define_exclusion_group(subparser, **kwargs):
            exclude_group = subparser.add_argument_group('Exclusion options')
            define_exclude_and_patterns(exclude_group.add_argument, **kwargs)
            return exclude_group

        def define_archive_filters_group(subparser, *, sort_by=True, first_last=True):
            filters_group = subparser.add_argument_group('Archive filters',
                                                         'Archive filters can be applied to repository targets.')
            group = filters_group.add_mutually_exclusive_group()
            group.add_argument('-P', '--prefix', metavar='PREFIX', dest='prefix', type=PrefixSpec, action=Highlander,
                               help='only consider archive names starting with this prefix.')
            group.add_argument('-a', '--glob-archives', metavar='GLOB', dest='glob_archives',
                               type=GlobSpec, action=Highlander,
                               help='only consider archive names matching the glob. '
                                    'sh: rules apply, see "borg help patterns". '
                                    '``--prefix`` and ``--glob-archives`` are mutually exclusive.')

            if sort_by:
                sort_by_default = 'timestamp'
                filters_group.add_argument('--sort-by', metavar='KEYS', dest='sort_by',
                                           type=SortBySpec, default=sort_by_default,
                                           help='Comma-separated list of sorting keys; valid keys are: {}; default is: {}'
                                           .format(', '.join(AI_HUMAN_SORT_KEYS), sort_by_default))

            if first_last:
                group = filters_group.add_mutually_exclusive_group()
                group.add_argument('--first', metavar='N', dest='first', default=0, type=positive_int_validator,
                                   help='consider first N archives after other filters were applied')
                group.add_argument('--last', metavar='N', dest='last', default=0, type=positive_int_validator,
                                   help='consider last N archives after other filters were applied')

        def define_borg_mount(parser):
            parser.set_defaults(func=self.do_mount)
            parser.add_argument('location', metavar='REPOSITORY_OR_ARCHIVE', type=location_validator(),
                                help='repository or archive to mount')
            parser.add_argument('--consider-checkpoints', action='store_true', dest='consider_checkpoints',
                                help='Show checkpoint archives in the repository contents list (default: hidden).')
            parser.add_argument('mountpoint', metavar='MOUNTPOINT', type=str,
                                help='where to mount filesystem')
            parser.add_argument('-f', '--foreground', dest='foreground',
                                action='store_true',
                                help='stay in foreground, do not daemonize')
            parser.add_argument('-o', dest='options', type=str, action=Highlander,
                                help='Extra mount options')
            parser.add_argument('--numeric-owner', dest='numeric_ids', action='store_true',
                                  help='deprecated, use ``--numeric-ids`` instead')
            parser.add_argument('--numeric-ids', dest='numeric_ids', action='store_true',
                                  help='use numeric user and group identifiers from archive(s)')
            define_archive_filters_group(parser)
            parser.add_argument('paths', metavar='PATH', nargs='*', type=str,
                                   help='paths to extract; patterns are supported')
            define_exclusion_group(parser, strip_components=True)

        parser = argparse.ArgumentParser(prog=self.prog, description='Borg - Deduplicated Backups',
                                         add_help=False)
        # paths and patterns must have an empty list as default everywhere
        parser.set_defaults(fallback2_func=functools.partial(self.do_maincommand_help, parser),
                            paths=[], patterns=[])
        parser.common_options = self.CommonOptions(define_common_options,
                                                   suffix_precedence=('_maincommand', '_midcommand', '_subcommand'))
        parser.add_argument('-V', '--version', action='version', version='%(prog)s ' + __version__,
                            help='show version number and exit')
        parser.common_options.add_common_group(parser, '_maincommand', provide_defaults=True)

        common_parser = argparse.ArgumentParser(add_help=False, prog=self.prog)
        common_parser.set_defaults(paths=[], patterns=[])
        parser.common_options.add_common_group(common_parser, '_subcommand')

        mid_common_parser = argparse.ArgumentParser(add_help=False, prog=self.prog)
        mid_common_parser.set_defaults(paths=[], patterns=[])
        parser.common_options.add_common_group(mid_common_parser, '_midcommand')

        # borg mount
        mount_epilog = process_epilog("""
        This command mounts an archive as a FUSE filesystem. This can be useful for
        browsing an archive or restoring individual files. Unless the ``--foreground``
        option is given the command will run in the background until the filesystem
        is ``umounted``.

        The command ``borgfs`` provides a wrapper for ``borg mount``. This can also be
        used in fstab entries:
        ``/path/to/repo /mnt/point fuse.borgfs defaults,noauto 0 0``

        To allow a regular user to use fstab entries, add the ``user`` option:
        ``/path/to/repo /mnt/point fuse.borgfs defaults,noauto,user 0 0``

        For FUSE configuration and mount options, see the mount.fuse(8) manual page.

        Borg's default behavior is to use the archived user and group names of each
        file and map them to the system's respective user and group ids.
        Alternatively, using ``numeric-ids`` will instead use the archived user and
        group ids without any mapping.

        The ``uid`` and ``gid`` mount options (implemented by Borg) can be used to
        override the user and group ids of all files (i.e., ``borg mount -o
        uid=1000,gid=1000``).

        The man page references ``user_id`` and ``group_id`` mount options
        (implemented by fuse) which specify the user and group id of the mount owner
        (aka, the user who does the mounting). It is set automatically by libfuse (or
        the filesystem if libfuse is not used). However, you should not specify these
        manually. Unlike the ``uid`` and ``gid`` mount options which affect all files,
        ``user_id`` and ``group_id`` affect the user and group id of the mounted
        (base) directory.

        Additional mount options supported by borg:

        - versions: when used with a repository mount, this gives a merged, versioned
          view of the files in the archives. EXPERIMENTAL, layout may change in future.
        - allow_damaged_files: by default damaged files (where missing chunks were
          replaced with runs of zeros by borg check ``--repair``) are not readable and
          return EIO (I/O error). Set this option to read such files.
        - ignore_permissions: for security reasons the "default_permissions" mount
          option is internally enforced by borg. "ignore_permissions" can be given to
          not enforce "default_permissions".

        The BORG_MOUNT_DATA_CACHE_ENTRIES environment variable is meant for advanced users
        to tweak the performance. It sets the number of cached data chunks; additional
        memory usage can be up to ~8 MiB times this number. The default is the number
        of CPU cores.

        When the daemonized process receives a signal or crashes, it does not unmount.
        Unmounting in these cases could cause an active rsync or similar process
        to unintentionally delete data.

        When running in the foreground ^C/SIGINT unmounts cleanly, but other
        signals or crashes do not.
        """)

        if parser.prog == 'borgfs':
            parser.description = self.do_mount.__doc__
            parser.epilog = mount_epilog
            parser.formatter_class = argparse.RawDescriptionHelpFormatter
            parser.help = 'mount repository'
            define_borg_mount(parser)
            return parser

        subparsers = parser.add_subparsers(title='required arguments', metavar='<command>')

        # borg benchmark
        benchmark_epilog = process_epilog("These commands do various benchmarks.")

        subparser = subparsers.add_parser('benchmark', parents=[mid_common_parser], add_help=False,
                                          description='benchmark command',
                                          epilog=benchmark_epilog,
                                          formatter_class=argparse.RawDescriptionHelpFormatter,
                                          help='benchmark command')

        benchmark_parsers = subparser.add_subparsers(title='required arguments', metavar='<command>')
        subparser.set_defaults(fallback_func=functools.partial(self.do_subcommand_help, subparser))

        bench_crud_epilog = process_epilog("""
        This command benchmarks borg CRUD (create, read, update, delete) operations.

        It creates input data below the given PATH and backups this data into the given REPO.
        The REPO must already exist (it could be a fresh empty repo or an existing repo, the
        command will create / read / update / delete some archives named borg-benchmark-crud\\* there.

        Make sure you have free space there, you'll need about 1GB each (+ overhead).

        If your repository is encrypted and borg needs a passphrase to unlock the key, use::

            BORG_PASSPHRASE=mysecret borg benchmark crud REPO PATH

        Measurements are done with different input file sizes and counts.
        The file contents are very artificial (either all zero or all random),
        thus the measurement results do not necessarily reflect performance with real data.
        Also, due to the kind of content used, no compression is used in these benchmarks.

        C- == borg create (1st archive creation, no compression, do not use files cache)
              C-Z- == all-zero files. full dedup, this is primarily measuring reader/chunker/hasher.
              C-R- == random files. no dedup, measuring throughput through all processing stages.

        R- == borg extract (extract archive, dry-run, do everything, but do not write files to disk)
              R-Z- == all zero files. Measuring heavily duplicated files.
              R-R- == random files. No duplication here, measuring throughput through all processing
              stages, except writing to disk.

        U- == borg create (2nd archive creation of unchanged input files, measure files cache speed)
              The throughput value is kind of virtual here, it does not actually read the file.
              U-Z- == needs to check the 2 all-zero chunks' existence in the repo.
              U-R- == needs to check existence of a lot of different chunks in the repo.

        D- == borg delete archive (delete last remaining archive, measure deletion + compaction)
              D-Z- == few chunks to delete / few segments to compact/remove.
              D-R- == many chunks to delete / many segments to compact/remove.

        Please note that there might be quite some variance in these measurements.
        Try multiple measurements and having a otherwise idle machine (and network, if you use it).
        """)
        subparser = benchmark_parsers.add_parser('crud', parents=[common_parser], add_help=False,
                                                 description=self.do_benchmark_crud.__doc__,
                                                 epilog=bench_crud_epilog,
                                                 formatter_class=argparse.RawDescriptionHelpFormatter,
                                                 help='benchmarks borg CRUD (create, extract, update, delete).')
        subparser.set_defaults(func=self.do_benchmark_crud)

        subparser.add_argument('location', metavar='REPOSITORY',
                               type=location_validator(archive=False),
                               help='repository to use for benchmark (must exist)')

        subparser.add_argument('path', metavar='PATH', help='path were to create benchmark input data')

        # borg break-lock
        break_lock_epilog = process_epilog("""
        This command breaks the repository and cache locks.
        Please use carefully and only while no borg process (on any machine) is
        trying to access the Cache or the Repository.
        """)
        subparser = subparsers.add_parser('break-lock', parents=[common_parser], add_help=False,
                                          description=self.do_break_lock.__doc__,
                                          epilog=break_lock_epilog,
                                          formatter_class=argparse.RawDescriptionHelpFormatter,
                                          help='break repository and cache locks')
        subparser.set_defaults(func=self.do_break_lock)
        subparser.add_argument('location', metavar='REPOSITORY', nargs='?', default='',
                               type=location_validator(archive=False),
                               help='repository for which to break the locks')

        # borg check
        check_epilog = process_epilog("""
        The check command verifies the consistency of a repository and the corresponding archives.

        check --repair is a potentially dangerous function and might lead to data loss
        (for kinds of corruption it is not capable of dealing with). BE VERY CAREFUL!

        Pursuant to the previous warning it is also highly recommended to test the
        reliability of the hardware running this software with stress testing software
        such as memory testers. Unreliable hardware can also lead to data loss especially
        when this command is run in repair mode.

        First, the underlying repository data files are checked:

        - For all segments, the segment magic header is checked.
        - For all objects stored in the segments, all metadata (e.g. CRC and size) and
          all data is read. The read data is checked by size and CRC. Bit rot and other
          types of accidental damage can be detected this way.
        - In repair mode, if an integrity error is detected in a segment, try to recover
          as many objects from the segment as possible.
        - In repair mode, make sure that the index is consistent with the data stored in
          the segments.
        - If checking a remote repo via ``ssh:``, the repo check is executed on the server
          without causing significant network traffic.
        - The repository check can be skipped using the ``--archives-only`` option.
        - A repository check can be time consuming. Partial checks are possible with the
          ``--max-duration`` option.

        Second, the consistency and correctness of the archive metadata is verified:

        - Is the repo manifest present? If not, it is rebuilt from archive metadata
          chunks (this requires reading and decrypting of all metadata and data).
        - Check if archive metadata chunk is present; if not, remove archive from manifest.
        - For all files (items) in the archive, for all chunks referenced by these
          files, check if chunk is present. In repair mode, if a chunk is not present,
          replace it with a same-size replacement chunk of zeroes. If a previously lost
          chunk reappears (e.g. via a later backup), in repair mode the all-zero replacement
          chunk will be replaced by the correct chunk. This requires reading of archive and
          file metadata, but not data.
        - In repair mode, when all the archives were checked, orphaned chunks are deleted
          from the repo. One cause of orphaned chunks are input file related errors (like
          read errors) in the archive creation process.
        - In verify-data mode, a complete cryptographic verification of the archive data
          integrity is performed. This conflicts with ``--repository-only`` as this mode
          only makes sense if the archive checks are enabled. The full details of this mode
          are documented below.
        - If checking a remote repo via ``ssh:``, the archive check is executed on the
          client machine because it requires decryption, and this is always done client-side
          as key access is needed.
        - The archive checks can be time consuming; they can be skipped using the
          ``--repository-only`` option.

        The ``--max-duration`` option can be used to split a long-running repository check
        into multiple partial checks. After the given number of seconds the check is
        interrupted. The next partial check will continue where the previous one stopped,
        until the complete repository has been checked. Example: Assuming a full check took 7
        hours, then running a daily check with --max-duration=3600 (1 hour) resulted in one
        full check per week.

        Attention: Partial checks can only do way less checking than a full check (only the
        CRC32 checks on segment file entries are done), and cannot be combined with the
        ``--repair`` option. Partial checks may therefore be useful only with very large
        repositories where a full check took too long. Doing a full repository check aborts a
        partial check; the next partial check will restart from the beginning.

        The ``--verify-data`` option will perform a full integrity verification (as opposed to
        checking the CRC32 of the segment) of data, which means reading the data from the
        repository, decrypting and decompressing it. This is a cryptographic verification,
        which will detect (accidental) corruption. For encrypted repositories it is
        tamper-resistant as well, unless the attacker has access to the keys. It is also very
        slow.
        """)
        subparser = subparsers.add_parser('check', parents=[common_parser], add_help=False,
                                          description=self.do_check.__doc__,
                                          epilog=check_epilog,
                                          formatter_class=argparse.RawDescriptionHelpFormatter,
                                          help='verify repository')
        subparser.set_defaults(func=self.do_check)
        subparser.add_argument('location', metavar='REPOSITORY_OR_ARCHIVE', nargs='?', default='',
                               type=location_validator(),
                               help='repository or archive to check consistency of')
        subparser.add_argument('--repository-only', dest='repo_only', action='store_true',
                               help='only perform repository checks')
        subparser.add_argument('--archives-only', dest='archives_only', action='store_true',
                               help='only perform archives checks')
        subparser.add_argument('--verify-data', dest='verify_data', action='store_true',
                               help='perform cryptographic archive data integrity verification '
                                    '(conflicts with ``--repository-only``)')
        subparser.add_argument('--repair', dest='repair', action='store_true',
                               help='attempt to repair any inconsistencies found')
        subparser.add_argument('--save-space', dest='save_space', action='store_true',
                               help='work slower, but using less space')
        subparser.add_argument('--max-duration', metavar='SECONDS', dest='max_duration',
                                   type=int, default=0,
                                   help='do only a partial repo check for max. SECONDS seconds (Default: unlimited)')
        define_archive_filters_group(subparser)

        # borg compact
        compact_epilog = process_epilog("""
        This command frees repository space by compacting segments.

        Use this regularly to avoid running out of space - you do not need to use this
        after each borg command though. It is especially useful after deleting archives,
        because only compaction will really free repository space.

        borg compact does not need a key, so it is possible to invoke it from the
        client or also from the server.

        Depending on the amount of segments that need compaction, it may take a while,
        so consider using the ``--progress`` option.

        A segment is compacted if the amount of saved space is above the percentage value
        given by the ``--threshold`` option. If omitted, a threshold of 10% is used.
        When using ``--verbose``, borg will output an estimate of the freed space.

        After upgrading borg (server) to 1.2+, you can use ``borg compact --cleanup-commits``
        to clean up the numerous 17byte commit-only segments that borg 1.1 did not clean up
        due to a bug. It is enough to do that once per repository.

        See :ref:`separate_compaction` in Additional Notes for more details.
        """)
        subparser = subparsers.add_parser('compact', parents=[common_parser], add_help=False,
                                          description=self.do_compact.__doc__,
                                          epilog=compact_epilog,
                                          formatter_class=argparse.RawDescriptionHelpFormatter,
                                          help='compact segment files / free space in repo')
        subparser.set_defaults(func=self.do_compact)
        subparser.add_argument('location', metavar='REPOSITORY', nargs='?', default='',
                               type=location_validator(archive=False),
                               help='repository to compact')
        subparser.add_argument('--cleanup-commits', dest='cleanup_commits', action='store_true',
                               help='cleanup commit-only 17-byte segment files')
        subparser.add_argument('--threshold', metavar='PERCENT', dest='threshold',
                               type=int, default=10,
                               help='set minimum threshold for saved space in PERCENT (Default: 10)')

        # borg config
        config_epilog = process_epilog("""
        This command gets and sets options in a local repository or cache config file.
        For security reasons, this command only works on local repositories.

        To delete a config value entirely, use ``--delete``. To list the values
        of the configuration file or the default values, use ``--list``.  To get and existing
        key, pass only the key name. To set a key, pass both the key name and
        the new value. Keys can be specified in the format "section.name" or
        simply "name"; the section will default to "repository" and "cache" for
        the repo and cache configs, respectively.


        By default, borg config manipulates the repository config file. Using ``--cache``
        edits the repository cache's config file instead.
        """)
        subparser = subparsers.add_parser('config', parents=[common_parser], add_help=False,
                                          description=self.do_config.__doc__,
                                          epilog=config_epilog,
                                          formatter_class=argparse.RawDescriptionHelpFormatter,
                                          help='get and set configuration values')
        subparser.set_defaults(func=self.do_config)
        subparser.add_argument('-c', '--cache', dest='cache', action='store_true',
                               help='get and set values from the repo cache')

        group = subparser.add_mutually_exclusive_group()
        group.add_argument('-d', '--delete', dest='delete', action='store_true',
                               help='delete the key from the config file')
        group.add_argument('-l', '--list', dest='list', action='store_true',
                               help='list the configuration of the repo')

        subparser.add_argument('location', metavar='REPOSITORY', nargs='?', default='',
                               type=location_validator(archive=False, proto='file'),
                               help='repository to configure')
        subparser.add_argument('name', metavar='NAME', nargs='?',
                               help='name of config key')
        subparser.add_argument('value', metavar='VALUE', nargs='?',
                               help='new value for key')

        # borg create
        create_epilog = process_epilog("""
        This command creates a backup archive containing all files found while recursively
        traversing all paths specified. Paths are added to the archive as they are given,
        that means if relative paths are desired, the command has to be run from the correct
        directory.

        When giving '-' as path, borg will read data from standard input and create a
        file 'stdin' in the created archive from that data. In some cases it's more
        appropriate to use --content-from-command, however. See section *Reading from
        stdin* below for details.

        The archive will consume almost no disk space for files or parts of files that
        have already been stored in other archives.

        The archive name needs to be unique. It must not end in '.checkpoint' or
        '.checkpoint.N' (with N being a number), because these names are used for
        checkpoints and treated in special ways.

        In the archive name, you may use the following placeholders:
        {now}, {utcnow}, {fqdn}, {hostname}, {user} and some others.

        Backup speed is increased by not reprocessing files that are already part of
        existing archives and weren't modified. The detection of unmodified files is
        done by comparing multiple file metadata values with previous values kept in
        the files cache.

        This comparison can operate in different modes as given by ``--files-cache``:

        - ctime,size,inode (default)
        - mtime,size,inode (default behaviour of borg versions older than 1.1.0rc4)
        - ctime,size (ignore the inode number)
        - mtime,size (ignore the inode number)
        - rechunk,ctime (all files are considered modified - rechunk, cache ctime)
        - rechunk,mtime (all files are considered modified - rechunk, cache mtime)
        - disabled (disable the files cache, all files considered modified - rechunk)

        inode number: better safety, but often unstable on network filesystems

        Normally, detecting file modifications will take inode information into
        consideration to improve the reliability of file change detection.
        This is problematic for files located on sshfs and similar network file
        systems which do not provide stable inode numbers, such files will always
        be considered modified. You can use modes without `inode` in this case to
        improve performance, but reliability of change detection might be reduced.

        ctime vs. mtime: safety vs. speed

        - ctime is a rather safe way to detect changes to a file (metadata and contents)
          as it can not be set from userspace. But, a metadata-only change will already
          update the ctime, so there might be some unnecessary chunking/hashing even
          without content changes. Some filesystems do not support ctime (change time).
          E.g. doing a chown or chmod to a file will change its ctime.
        - mtime usually works and only updates if file contents were changed. But mtime
          can be arbitrarily set from userspace, e.g. to set mtime back to the same value
          it had before a content change happened. This can be used maliciously as well as
          well-meant, but in both cases mtime based cache modes can be problematic.

        The mount points of filesystems or filesystem snapshots should be the same for every
        creation of a new archive to ensure fast operation. This is because the file cache that
        is used to determine changed files quickly uses absolute filenames.
        If this is not possible, consider creating a bind mount to a stable location.

        The ``--progress`` option shows (from left to right) Original, Compressed and Deduplicated
        (O, C and D, respectively), then the Number of files (N) processed so far, followed by
        the currently processed path.

        When using ``--stats``, you will get some statistics about how much data was
        added - the "This Archive" deduplicated size there is most interesting as that is
        how much your repository will grow. Please note that the "All archives" stats refer to
        the state after creation. Also, the ``--stats`` and ``--dry-run`` options are mutually
        exclusive because the data is not actually compressed and deduplicated during a dry run.

        See the output of the "borg help patterns" command for more help on exclude patterns.

        See the output of the "borg help placeholders" command for more help on placeholders.

        .. man NOTES

        The ``--exclude`` patterns are not like tar. In tar ``--exclude`` .bundler/gems will
        exclude foo/.bundler/gems. In borg it will not, you need to use ``--exclude``
        '\\*/.bundler/gems' to get the same effect. See ``borg help patterns`` for
        more information.

        In addition to using ``--exclude`` patterns, it is possible to use
        ``--exclude-if-present`` to specify the name of a filesystem object (e.g. a file
        or folder name) which, when contained within another folder, will prevent the
        containing folder from being backed up.  By default, the containing folder and
        all of its contents will be omitted from the backup.  If, however, you wish to
        only include the objects specified by ``--exclude-if-present`` in your backup,
        and not include any other contents of the containing folder, this can be enabled
        through using the ``--keep-exclude-tags`` option.

        The ``-x`` or ``--one-file-system`` option excludes directories, that are mountpoints (and everything in them).
        It detects mountpoints by comparing the device number from the output of ``stat()`` of the directory and its
        parent directory. Specifically, it excludes directories for which ``stat()`` reports a device number different
        from the device number of their parent. Be aware that in Linux (and possibly elsewhere) there are directories
        with device number different from their parent, which the kernel does not consider a mountpoint and also the
        other way around. Examples are bind mounts (possibly same device number, but always a mountpoint) and ALL
        subvolumes of a btrfs (different device number from parent but not necessarily a mountpoint). Therefore when
        using ``--one-file-system``, one should make doubly sure that the backup works as intended especially when using
        btrfs. This is even more important, if the btrfs layout was created by someone else, e.g. a distribution
        installer.


        .. _list_item_flags:

        Item flags
        ++++++++++

        ``--list`` outputs a list of all files, directories and other
        file system items it considered (no matter whether they had content changes
        or not). For each item, it prefixes a single-letter flag that indicates type
        and/or status of the item.

        If you are interested only in a subset of that output, you can give e.g.
        ``--filter=AME`` and it will only show regular files with A, M or E status (see
        below).

        A uppercase character represents the status of a regular file relative to the
        "files" cache (not relative to the repo -- this is an issue if the files cache
        is not used). Metadata is stored in any case and for 'A' and 'M' also new data
        chunks are stored. For 'U' all data chunks refer to already existing chunks.

        - 'A' = regular file, added (see also :ref:`a_status_oddity` in the FAQ)
        - 'M' = regular file, modified
        - 'U' = regular file, unchanged
        - 'C' = regular file, it changed while we backed it up
        - 'E' = regular file, an error happened while accessing/reading *this* file

        A lowercase character means a file type other than a regular file,
        borg usually just stores their metadata:

        - 'd' = directory
        - 'b' = block device
        - 'c' = char device
        - 'h' = regular file, hardlink (to already seen inodes)
        - 's' = symlink
        - 'f' = fifo

        Other flags used include:

        - 'i' = backup data was read from standard input (stdin)
        - '-' = dry run, item was *not* backed up
        - 'x' = excluded, item was *not* backed up
        - '?' = missing status code (if you see this, please file a bug report!)

        Reading from stdin
        ++++++++++++++++++

        There are two methods to read from stdin. Either specify ``-`` as path and
        pipe directly to borg::

            backup-vm --id myvm --stdout | borg create REPO::ARCHIVE -

        Or use ``--content-from-command`` to have Borg manage the execution of the
        command and piping. If you do so, the first PATH argument is interpreted
        as command to execute and any further arguments are treated as arguments
        to the command::

            borg create --content-from-command REPO::ARCHIVE -- backup-vm --id myvm --stdout

        ``--`` is used to ensure ``--id`` and ``--stdout`` are **not** considered
        arguments to ``borg`` but rather ``backup-vm``.

        The difference between the two approaches is that piping to borg creates an
        archive even if the command piping to borg exits with a failure. In this case,
        **one can end up with truncated output being backed up**. Using
        ``--content-from-command``, in contrast, borg is guaranteed to fail without
        creating an archive should the command fail. The command is considered failed
        when it returned a non-zero exit code.

        Reading from stdin yields just a stream of data without file metadata
        associated with it, and the files cache is not needed at all. So it is
        safe to disable it via ``--files-cache disabled`` and speed up backup
        creation a bit.

        By default, the content read from stdin is stored in a file called 'stdin'.
        Use ``--stdin-name`` to change the name.
        """)

        subparser = subparsers.add_parser('create', parents=[common_parser], add_help=False,
                                          description=self.do_create.__doc__,
                                          epilog=create_epilog,
                                          formatter_class=argparse.RawDescriptionHelpFormatter,
                                          help='create backup')
        subparser.set_defaults(func=self.do_create)

        # note: --dry-run and --stats are mutually exclusive, but we do not want to abort when
        #  parsing, but rather proceed with the dry-run, but without stats (see run() method).
        subparser.add_argument('-n', '--dry-run', dest='dry_run', action='store_true',
                               help='do not create a backup archive')
        subparser.add_argument('-s', '--stats', dest='stats', action='store_true',
                               help='print statistics for the created archive')

        subparser.add_argument('--list', dest='output_list', action='store_true',
                               help='output verbose list of items (files, dirs, ...)')
        subparser.add_argument('--filter', metavar='STATUSCHARS', dest='output_filter', action=Highlander,
                               help='only display items with the given status characters (see description)')
        subparser.add_argument('--json', action='store_true',
                               help='output stats as JSON. Implies ``--stats``.')
        subparser.add_argument('--no-cache-sync', dest='no_cache_sync', action='store_true',
                               help='experimental: do not synchronize the cache. Implies not using the files cache.')
        subparser.add_argument('--stdin-name', metavar='NAME', dest='stdin_name', default='stdin',
                               help='use NAME in archive for stdin data (default: %(default)r)')
        subparser.add_argument('--stdin-user', metavar='USER', dest='stdin_user', default=uid2user(0),
                               help='set user USER in archive for stdin data (default: %(default)r)')
        subparser.add_argument('--stdin-group', metavar='GROUP', dest='stdin_group', default=gid2group(0),
                               help='set group GROUP in archive for stdin data (default: %(default)r)')
        subparser.add_argument('--stdin-mode', metavar='M', dest='stdin_mode', type=lambda s: int(s, 8), default=STDIN_MODE_DEFAULT,
                              help='set mode to M in archive for stdin data (default: %(default)04o)')
        subparser.add_argument('--content-from-command', action='store_true',
                               help='interpret PATH as command and store its stdout. See also section Reading from'
                                    ' stdin below.')
        subparser.add_argument('--paths-from-stdin', action='store_true',
                               help='read DELIM-separated list of paths to backup from stdin. Will not '
                                    'recurse into directories.')
        subparser.add_argument('--paths-from-command', action='store_true',
                               help='interpret PATH as command and treat its output as ``--paths-from-stdin``')
        subparser.add_argument('--paths-delimiter', metavar='DELIM',
                               help='set path delimiter for ``--paths-from-stdin`` and ``--paths-from-command`` (default: \\n) ')

        exclude_group = define_exclusion_group(subparser, tag_files=True)
        exclude_group.add_argument('--exclude-nodump', dest='exclude_nodump', action='store_true',
                                   help='exclude files flagged NODUMP')

        fs_group = subparser.add_argument_group('Filesystem options')
        fs_group.add_argument('-x', '--one-file-system', dest='one_file_system', action='store_true',
                              help='stay in the same file system and do not store mount points of other file systems.  This might behave different from your expectations, see the docs.')
        fs_group.add_argument('--numeric-owner', dest='numeric_ids', action='store_true',
                              help='deprecated, use ``--numeric-ids`` instead')
        fs_group.add_argument('--numeric-ids', dest='numeric_ids', action='store_true',
                              help='only store numeric user and group identifiers')
        # --noatime is the default now and the flag is deprecated. args.noatime is not used any more.
        # use --atime if you want to store the atime (default behaviour before borg 1.2.0a7)..
        fs_group.add_argument('--noatime', dest='noatime', action='store_true',
                              help='do not store atime into archive')
        fs_group.add_argument('--atime', dest='atime', action='store_true',
                              help='do store atime into archive')
        fs_group.add_argument('--noctime', dest='noctime', action='store_true',
                              help='do not store ctime into archive')
        fs_group.add_argument('--nobirthtime', dest='nobirthtime', action='store_true',
                              help='do not store birthtime (creation date) into archive')
        fs_group.add_argument('--nobsdflags', dest='nobsdflags', action='store_true',
                              help='deprecated, use ``--noflags`` instead')
        fs_group.add_argument('--noflags', dest='noflags', action='store_true',
                              help='do not read and store flags (e.g. NODUMP, IMMUTABLE) into archive')
        fs_group.add_argument('--noacls', dest='noacls', action='store_true',
                              help='do not read and store ACLs into archive')
        fs_group.add_argument('--noxattrs', dest='noxattrs', action='store_true',
                              help='do not read and store xattrs into archive')
        fs_group.add_argument('--sparse', dest='sparse', action='store_true',
                               help='detect sparse holes in input (supported only by fixed chunker)')
        fs_group.add_argument('--files-cache', metavar='MODE', dest='files_cache_mode', action=Highlander,
                              type=FilesCacheMode, default=DEFAULT_FILES_CACHE_MODE_UI,
                              help='operate files cache in MODE. default: %s' % DEFAULT_FILES_CACHE_MODE_UI)
        fs_group.add_argument('--read-special', dest='read_special', action='store_true',
                              help='open and read block and char device files as well as FIFOs as if they were '
                                   'regular files. Also follows symlinks pointing to these kinds of files.')

        archive_group = subparser.add_argument_group('Archive options')
        archive_group.add_argument('--comment', dest='comment', metavar='COMMENT', type=CommentSpec, default='',
                                   help='add a comment text to the archive')
        archive_group.add_argument('--timestamp', metavar='TIMESTAMP', dest='timestamp',
                                   type=timestamp, default=None,
                                   help='manually specify the archive creation date/time (UTC, yyyy-mm-ddThh:mm:ss format). '
                                        'Alternatively, give a reference file/directory.')
        archive_group.add_argument('-c', '--checkpoint-interval', metavar='SECONDS', dest='checkpoint_interval',
                                   type=int, default=1800,
                                   help='write checkpoint every SECONDS seconds (Default: 1800)')
        archive_group.add_argument('--chunker-params', metavar='PARAMS', dest='chunker_params',
                                   type=ChunkerParams, default=CHUNKER_PARAMS, action=Highlander,
                                   help='specify the chunker parameters (ALGO, CHUNK_MIN_EXP, CHUNK_MAX_EXP, '
                                        'HASH_MASK_BITS, HASH_WINDOW_SIZE). default: %s,%d,%d,%d,%d' % CHUNKER_PARAMS)
        archive_group.add_argument('-C', '--compression', metavar='COMPRESSION', dest='compression',
                                   type=CompressionSpec, default=CompressionSpec('lz4'),
                                   help='select compression algorithm, see the output of the '
                                        '"borg help compression" command for details.')

        subparser.add_argument('location', metavar='ARCHIVE',
                               type=location_validator(archive=True),
                               help='name of archive to create (must be also a valid directory name)')
        subparser.add_argument('paths', metavar='PATH', nargs='*', type=str,
                               help='paths to archive')

        # borg debug
        debug_epilog = process_epilog("""
        These commands are not intended for normal use and potentially very
        dangerous if used incorrectly.

        They exist to improve debugging capabilities without direct system access, e.g.
        in case you ever run into some severe malfunction. Use them only if you know
        what you are doing or if a trusted developer tells you what to do.""")

        subparser = subparsers.add_parser('debug', parents=[mid_common_parser], add_help=False,
                                          description='debugging command (not intended for normal use)',
                                          epilog=debug_epilog,
                                          formatter_class=argparse.RawDescriptionHelpFormatter,
                                          help='debugging command (not intended for normal use)')

        debug_parsers = subparser.add_subparsers(title='required arguments', metavar='<command>')
        subparser.set_defaults(fallback_func=functools.partial(self.do_subcommand_help, subparser))

        debug_info_epilog = process_epilog("""
        This command displays some system information that might be useful for bug
        reports and debugging problems. If a traceback happens, this information is
        already appended at the end of the traceback.
        """)
        subparser = debug_parsers.add_parser('info', parents=[common_parser], add_help=False,
                                          description=self.do_debug_info.__doc__,
                                          epilog=debug_info_epilog,
                                          formatter_class=argparse.RawDescriptionHelpFormatter,
                                          help='show system infos for debugging / bug reports (debug)')
        subparser.set_defaults(func=self.do_debug_info)

        debug_dump_archive_items_epilog = process_epilog("""
        This command dumps raw (but decrypted and decompressed) archive items (only metadata) to files.
        """)
        subparser = debug_parsers.add_parser('dump-archive-items', parents=[common_parser], add_help=False,
                                          description=self.do_debug_dump_archive_items.__doc__,
                                          epilog=debug_dump_archive_items_epilog,
                                          formatter_class=argparse.RawDescriptionHelpFormatter,
                                          help='dump archive items (metadata) (debug)')
        subparser.set_defaults(func=self.do_debug_dump_archive_items)
        subparser.add_argument('location', metavar='ARCHIVE',
                               type=location_validator(archive=True),
                               help='archive to dump')

        debug_dump_archive_epilog = process_epilog("""
        This command dumps all metadata of an archive in a decoded form to a file.
        """)
        subparser = debug_parsers.add_parser('dump-archive', parents=[common_parser], add_help=False,
                                          description=self.do_debug_dump_archive.__doc__,
                                          epilog=debug_dump_archive_epilog,
                                          formatter_class=argparse.RawDescriptionHelpFormatter,
                                          help='dump decoded archive metadata (debug)')
        subparser.set_defaults(func=self.do_debug_dump_archive)
        subparser.add_argument('location', metavar='ARCHIVE',
                               type=location_validator(archive=True),
                               help='archive to dump')
        subparser.add_argument('path', metavar='PATH', type=str,
                               help='file to dump data into')

        debug_dump_manifest_epilog = process_epilog("""
        This command dumps manifest metadata of a repository in a decoded form to a file.
        """)
        subparser = debug_parsers.add_parser('dump-manifest', parents=[common_parser], add_help=False,
                                          description=self.do_debug_dump_manifest.__doc__,
                                          epilog=debug_dump_manifest_epilog,
                                          formatter_class=argparse.RawDescriptionHelpFormatter,
                                          help='dump decoded repository metadata (debug)')
        subparser.set_defaults(func=self.do_debug_dump_manifest)
        subparser.add_argument('location', metavar='REPOSITORY',
                               type=location_validator(archive=False),
                               help='repository to dump')
        subparser.add_argument('path', metavar='PATH', type=str,
                               help='file to dump data into')

        debug_dump_repo_objs_epilog = process_epilog("""
        This command dumps raw (but decrypted and decompressed) repo objects to files.
        """)
        subparser = debug_parsers.add_parser('dump-repo-objs', parents=[common_parser], add_help=False,
                                          description=self.do_debug_dump_repo_objs.__doc__,
                                          epilog=debug_dump_repo_objs_epilog,
                                          formatter_class=argparse.RawDescriptionHelpFormatter,
                                          help='dump repo objects (debug)')
        subparser.set_defaults(func=self.do_debug_dump_repo_objs)
        subparser.add_argument('location', metavar='REPOSITORY',
                               type=location_validator(archive=False),
                               help='repository to dump')
        subparser.add_argument('--ghost', dest='ghost', action='store_true',
                               help='dump all segment file contents, including deleted/uncommitted objects and commits.')

        debug_search_repo_objs_epilog = process_epilog("""
        This command searches raw (but decrypted and decompressed) repo objects for a specific bytes sequence.
        """)
        subparser = debug_parsers.add_parser('search-repo-objs', parents=[common_parser], add_help=False,
                                          description=self.do_debug_search_repo_objs.__doc__,
                                          epilog=debug_search_repo_objs_epilog,
                                          formatter_class=argparse.RawDescriptionHelpFormatter,
                                          help='search repo objects (debug)')
        subparser.set_defaults(func=self.do_debug_search_repo_objs)
        subparser.add_argument('location', metavar='REPOSITORY',
                               type=location_validator(archive=False),
                               help='repository to search')
        subparser.add_argument('wanted', metavar='WANTED', type=str,
                               help='term to search the repo for, either 0x1234abcd hex term or a string')

        debug_get_obj_epilog = process_epilog("""
        This command gets an object from the repository.
        """)
        subparser = debug_parsers.add_parser('get-obj', parents=[common_parser], add_help=False,
                                          description=self.do_debug_get_obj.__doc__,
                                          epilog=debug_get_obj_epilog,
                                          formatter_class=argparse.RawDescriptionHelpFormatter,
                                          help='get object from repository (debug)')
        subparser.set_defaults(func=self.do_debug_get_obj)
        subparser.add_argument('location', metavar='REPOSITORY',
                               type=location_validator(archive=False),
                               help='repository to use')
        subparser.add_argument('id', metavar='ID', type=str,
                               help='hex object ID to get from the repo')
        subparser.add_argument('path', metavar='PATH', type=str,
                               help='file to write object data into')

        debug_put_obj_epilog = process_epilog("""
        This command puts objects into the repository.
        """)
        subparser = debug_parsers.add_parser('put-obj', parents=[common_parser], add_help=False,
                                          description=self.do_debug_put_obj.__doc__,
                                          epilog=debug_put_obj_epilog,
                                          formatter_class=argparse.RawDescriptionHelpFormatter,
                                          help='put object to repository (debug)')
        subparser.set_defaults(func=self.do_debug_put_obj)
        subparser.add_argument('location', metavar='REPOSITORY',
                               type=location_validator(archive=False),
                               help='repository to use')
        subparser.add_argument('paths', metavar='PATH', nargs='+', type=str,
                               help='file(s) to read and create object(s) from')

        debug_delete_obj_epilog = process_epilog("""
        This command deletes objects from the repository.
        """)
        subparser = debug_parsers.add_parser('delete-obj', parents=[common_parser], add_help=False,
                                          description=self.do_debug_delete_obj.__doc__,
                                          epilog=debug_delete_obj_epilog,
                                          formatter_class=argparse.RawDescriptionHelpFormatter,
                                          help='delete object from repository (debug)')
        subparser.set_defaults(func=self.do_debug_delete_obj)
        subparser.add_argument('location', metavar='REPOSITORY',
                               type=location_validator(archive=False),
                               help='repository to use')
        subparser.add_argument('ids', metavar='IDs', nargs='+', type=str,
                               help='hex object ID(s) to delete from the repo')

        debug_refcount_obj_epilog = process_epilog("""
        This command displays the reference count for objects from the repository.
        """)
        subparser = debug_parsers.add_parser('refcount-obj', parents=[common_parser], add_help=False,
                                          description=self.do_debug_refcount_obj.__doc__,
                                          epilog=debug_refcount_obj_epilog,
                                          formatter_class=argparse.RawDescriptionHelpFormatter,
                                          help='show refcount for object from repository (debug)')
        subparser.set_defaults(func=self.do_debug_refcount_obj)
        subparser.add_argument('location', metavar='REPOSITORY',
                               type=location_validator(archive=False),
                               help='repository to use')
        subparser.add_argument('ids', metavar='IDs', nargs='+', type=str,
                               help='hex object ID(s) to show refcounts for')

        debug_dump_hints_epilog = process_epilog("""
        This command dumps the repository hints data.
        """)
        subparser = debug_parsers.add_parser('dump-hints', parents=[common_parser], add_help=False,
                                          description=self.do_debug_dump_hints.__doc__,
                                          epilog=debug_dump_hints_epilog,
                                          formatter_class=argparse.RawDescriptionHelpFormatter,
                                          help='dump repo hints (debug)')
        subparser.set_defaults(func=self.do_debug_dump_hints)
        subparser.add_argument('location', metavar='REPOSITORY',
                               type=location_validator(archive=False),
                               help='repository to dump')
        subparser.add_argument('path', metavar='PATH', type=str,
                               help='file to dump data into')

        debug_convert_profile_epilog = process_epilog("""
        Convert a Borg profile to a Python cProfile compatible profile.
        """)
        subparser = debug_parsers.add_parser('convert-profile', parents=[common_parser], add_help=False,
                                          description=self.do_debug_convert_profile.__doc__,
                                          epilog=debug_convert_profile_epilog,
                                          formatter_class=argparse.RawDescriptionHelpFormatter,
                                          help='convert Borg profile to Python profile (debug)')
        subparser.set_defaults(func=self.do_debug_convert_profile)
        subparser.add_argument('input', metavar='INPUT', type=argparse.FileType('rb'),
                               help='Borg profile')
        subparser.add_argument('output', metavar='OUTPUT', type=argparse.FileType('wb'),
                               help='Output file')

        # borg delete
        delete_epilog = process_epilog("""
        This command deletes an archive from the repository or the complete repository.

        Important: When deleting archives, repository disk space is **not** freed until
        you run ``borg compact``.

        When you delete a complete repository, the security info and local cache for it
        (if any) are also deleted. Alternatively, you can delete just the local cache
        with the ``--cache-only`` option, or keep the security info with the
        ``--keep-security-info`` option.

        When in doubt, use ``--dry-run --list`` to see what would be deleted.

        When using ``--stats``, you will get some statistics about how much data was
        deleted - the "Deleted data" deduplicated size there is most interesting as
        that is how much your repository will shrink.
        Please note that the "All archives" stats refer to the state after deletion.

        You can delete multiple archives by specifying their common prefix, if they
        have one, using the ``--prefix PREFIX`` option. You can also specify a shell
        pattern to match multiple archives using the ``--glob-archives GLOB`` option
        (for more info on these patterns, see ``borg help patterns``). Note that these
        two options are mutually exclusive.

        To avoid accidentally deleting archives, especially when using glob patterns,
        it might be helpful to use the ``--dry-run`` to test out the command without
        actually making any changes to the repository.
        """)
        subparser = subparsers.add_parser('delete', parents=[common_parser], add_help=False,
                                          description=self.do_delete.__doc__,
                                          epilog=delete_epilog,
                                          formatter_class=argparse.RawDescriptionHelpFormatter,
                                          help='delete archive')
        subparser.set_defaults(func=self.do_delete)
        subparser.add_argument('-n', '--dry-run', dest='dry_run', action='store_true',
                               help='do not change repository')
        subparser.add_argument('--list', dest='output_list', action='store_true',
                               help='output verbose list of archives')
        subparser.add_argument('-s', '--stats', dest='stats', action='store_true',
                               help='print statistics for the deleted archive')
        subparser.add_argument('--cache-only', dest='cache_only', action='store_true',
                               help='delete only the local cache for the given repository')
        subparser.add_argument('--force', dest='forced', action='count', default=0,
                               help='force deletion of corrupted archives, '
                                    'use ``--force --force`` in case ``--force`` does not work.')
        subparser.add_argument('--keep-security-info', dest='keep_security_info', action='store_true',
                               help='keep the local security info when deleting a repository')
        subparser.add_argument('--save-space', dest='save_space', action='store_true',
                               help='work slower, but using less space')
        subparser.add_argument('location', metavar='REPOSITORY_OR_ARCHIVE', nargs='?', default='',
                               type=location_validator(),
                               help='repository or archive to delete')
        subparser.add_argument('archives', metavar='ARCHIVE', nargs='*',
                               help='archives to delete')
        define_archive_filters_group(subparser)

        # borg diff
        diff_epilog = process_epilog("""
            This command finds differences (file contents, user/group/mode) between archives.

            A repository location and an archive name must be specified for REPO::ARCHIVE1.
            ARCHIVE2 is just another archive name in same repository (no repository location
            allowed).

            For archives created with Borg 1.1 or newer diff automatically detects whether
            the archives are created with the same chunker params. If so, only chunk IDs
            are compared, which is very fast.

            For archives prior to Borg 1.1 chunk contents are compared by default.
            If you did not create the archives with different chunker params,
            pass ``--same-chunker-params``.
            Note that the chunker params changed from Borg 0.xx to 1.0.

            See the output of the "borg help patterns" command for more help on exclude patterns.
            """)
        subparser = subparsers.add_parser('diff', parents=[common_parser], add_help=False,
                                          description=self.do_diff.__doc__,
                                          epilog=diff_epilog,
                                          formatter_class=argparse.RawDescriptionHelpFormatter,
                                          help='find differences in archive contents')
        subparser.set_defaults(func=self.do_diff)
        subparser.add_argument('--numeric-owner', dest='numeric_ids', action='store_true',
                               help='deprecated, use ``--numeric-ids`` instead')
        subparser.add_argument('--numeric-ids', dest='numeric_ids', action='store_true',
                               help='only consider numeric user and group identifiers')
        subparser.add_argument('--same-chunker-params', dest='same_chunker_params', action='store_true',
                               help='Override check of chunker parameters.')
        subparser.add_argument('--sort', dest='sort', action='store_true',
                               help='Sort the output lines by file path.')
        subparser.add_argument('--json-lines', action='store_true',
                               help='Format output as JSON Lines. ')
        subparser.add_argument('location', metavar='REPO::ARCHIVE1',
                               type=location_validator(archive=True),
                               help='repository location and ARCHIVE1 name')
        subparser.add_argument('archive2', metavar='ARCHIVE2',
                               type=archivename_validator(),
                               help='ARCHIVE2 name (no repository location allowed)')
        subparser.add_argument('paths', metavar='PATH', nargs='*', type=str,
                               help='paths of items inside the archives to compare; patterns are supported')
        define_exclusion_group(subparser)

        # borg export-tar
        export_tar_epilog = process_epilog("""
        This command creates a tarball from an archive.

        When giving '-' as the output FILE, Borg will write a tar stream to standard output.

        By default (``--tar-filter=auto``) Borg will detect whether the FILE should be compressed
        based on its file extension and pipe the tarball through an appropriate filter
        before writing it to FILE:

        - .tar.gz or .tgz: gzip
        - .tar.bz2 or .tbz: bzip2
        - .tar.xz or .txz: xz
        - .tar.zstd: zstd
        - .tar.lz4: lz4

        Alternatively, a ``--tar-filter`` program may be explicitly specified. It should
        read the uncompressed tar stream from stdin and write a compressed/filtered
        tar stream to stdout.

        The generated tarball uses the GNU tar format.

        export-tar is a lossy conversion:
        BSD flags, ACLs, extended attributes (xattrs), atime and ctime are not exported.
        Timestamp resolution is limited to whole seconds, not the nanosecond resolution
        otherwise supported by Borg.

        A ``--sparse`` option (as found in borg extract) is not supported.

        By default the entire archive is extracted but a subset of files and directories
        can be selected by passing a list of ``PATHs`` as arguments.
        The file selection can further be restricted by using the ``--exclude`` option.

        See the output of the "borg help patterns" command for more help on exclude patterns.

        ``--progress`` can be slower than no progress display, since it makes one additional
        pass over the archive metadata.
        """)
        subparser = subparsers.add_parser('export-tar', parents=[common_parser], add_help=False,
                                          description=self.do_export_tar.__doc__,
                                          epilog=export_tar_epilog,
                                          formatter_class=argparse.RawDescriptionHelpFormatter,
                                          help='create tarball from archive')
        subparser.set_defaults(func=self.do_export_tar)
        subparser.add_argument('--tar-filter', dest='tar_filter', default='auto',
                               help='filter program to pipe data through')
        subparser.add_argument('--list', dest='output_list', action='store_true',
                               help='output verbose list of items (files, dirs, ...)')
        subparser.add_argument('location', metavar='ARCHIVE',
                               type=location_validator(archive=True),
                               help='archive to export')
        subparser.add_argument('tarfile', metavar='FILE',
                               help='output tar file. "-" to write to stdout instead.')
        subparser.add_argument('paths', metavar='PATH', nargs='*', type=str,
                               help='paths to extract; patterns are supported')
        define_exclusion_group(subparser, strip_components=True)

        # borg extract
        extract_epilog = process_epilog("""
        This command extracts the contents of an archive. By default the entire
        archive is extracted but a subset of files and directories can be selected
        by passing a list of ``PATHs`` as arguments. The file selection can further
        be restricted by using the ``--exclude`` option.

        See the output of the "borg help patterns" command for more help on exclude patterns.

        By using ``--dry-run``, you can do all extraction steps except actually writing the
        output data: reading metadata and data chunks from the repo, checking the hash/hmac,
        decrypting, decompressing.

        ``--progress`` can be slower than no progress display, since it makes one additional
        pass over the archive metadata.

        .. note::

            Currently, extract always writes into the current working directory ("."),
            so make sure you ``cd`` to the right place before calling ``borg extract``.

            When parent directories are not extracted (because of using file/directory selection
            or any other reason), borg can not restore parent directories' metadata, e.g. owner,
            group, permission, etc.
        """)
        subparser = subparsers.add_parser('extract', parents=[common_parser], add_help=False,
                                          description=self.do_extract.__doc__,
                                          epilog=extract_epilog,
                                          formatter_class=argparse.RawDescriptionHelpFormatter,
                                          help='extract archive contents')
        subparser.set_defaults(func=self.do_extract)
        subparser.add_argument('--list', dest='output_list', action='store_true',
                               help='output verbose list of items (files, dirs, ...)')
        subparser.add_argument('-n', '--dry-run', dest='dry_run', action='store_true',
                               help='do not actually change any files')
        subparser.add_argument('--numeric-owner', dest='numeric_ids', action='store_true',
                               help='deprecated, use ``--numeric-ids`` instead')
        subparser.add_argument('--numeric-ids', dest='numeric_ids', action='store_true',
                               help='only obey numeric user and group identifiers')
        subparser.add_argument('--nobsdflags', dest='nobsdflags', action='store_true',
                               help='deprecated, use ``--noflags`` instead')
        subparser.add_argument('--noflags', dest='noflags', action='store_true',
                               help='do not extract/set flags (e.g. NODUMP, IMMUTABLE)')
        subparser.add_argument('--noacls', dest='noacls', action='store_true',
                               help='do not extract/set ACLs')
        subparser.add_argument('--noxattrs', dest='noxattrs', action='store_true',
                               help='do not extract/set xattrs')
        subparser.add_argument('--stdout', dest='stdout', action='store_true',
                               help='write all extracted data to stdout')
        subparser.add_argument('--sparse', dest='sparse', action='store_true',
                               help='create holes in output sparse file from all-zero chunks')
        subparser.add_argument('location', metavar='ARCHIVE',
                               type=location_validator(archive=True),
                               help='archive to extract')
        subparser.add_argument('paths', metavar='PATH', nargs='*', type=str,
                               help='paths to extract; patterns are supported')
        define_exclusion_group(subparser, strip_components=True)

        # borg help
        subparser = subparsers.add_parser('help', parents=[common_parser], add_help=False,
                                          description='Extra help')
        subparser.add_argument('--epilog-only', dest='epilog_only', action='store_true')
        subparser.add_argument('--usage-only', dest='usage_only', action='store_true')
        subparser.set_defaults(func=functools.partial(self.do_help, parser, subparsers.choices))
        subparser.add_argument('topic', metavar='TOPIC', type=str, nargs='?',
                               help='additional help on TOPIC')

        # borg info
        info_epilog = process_epilog("""
        This command displays detailed information about the specified archive or repository.

        Please note that the deduplicated sizes of the individual archives do not add
        up to the deduplicated size of the repository ("all archives"), because the two
        are meaning different things:

        This archive / deduplicated size = amount of data stored ONLY for this archive
        = unique chunks of this archive.
        All archives / deduplicated size = amount of data stored in the repo
        = all chunks in the repository.

        Borg archives can only contain a limited amount of file metadata.
        The size of an archive relative to this limit depends on a number of factors,
        mainly the number of files, the lengths of paths and other metadata stored for files.
        This is shown as *utilization of maximum supported archive size*.
        """)
        subparser = subparsers.add_parser('info', parents=[common_parser], add_help=False,
                                          description=self.do_info.__doc__,
                                          epilog=info_epilog,
                                          formatter_class=argparse.RawDescriptionHelpFormatter,
                                          help='show repository or archive information')
        subparser.set_defaults(func=self.do_info)
        subparser.add_argument('location', metavar='REPOSITORY_OR_ARCHIVE', nargs='?', default='',
                               type=location_validator(),
                               help='repository or archive to display information about')
        subparser.add_argument('--json', action='store_true',
                               help='format output as JSON')
        define_archive_filters_group(subparser)

        # borg init
        init_epilog = process_epilog("""
        This command initializes an empty repository. A repository is a filesystem
        directory containing the deduplicated data from zero or more archives.

        Encryption can be enabled at repository init time. It cannot be changed later.

        It is not recommended to work without encryption. Repository encryption protects
        you e.g. against the case that an attacker has access to your backup repository.

        Borg relies on randomly generated key material and uses that for chunking, id
        generation, encryption and authentication. The key material is encrypted using
        the passphrase you give before it is stored on-disk.

        You need to be careful with the key / the passphrase:

        If you want "passphrase-only" security, use one of the repokey modes. The
        key will be stored inside the repository (in its "config" file). In above
        mentioned attack scenario, the attacker will have the key (but not the
        passphrase).

        If you want "passphrase and having-the-key" security, use one of the keyfile
        modes. The key will be stored in your home directory (in .config/borg/keys).
        In the attack scenario, the attacker who has just access to your repo won't
        have the key (and also not the passphrase).

        Make a backup copy of the key file (keyfile mode) or repo config file
        (repokey mode) and keep it at a safe place, so you still have the key in
        case it gets corrupted or lost. Also keep the passphrase at a safe place.
        The backup that is encrypted with that key won't help you with that, of course.

        Make sure you use a good passphrase. Not too short, not too simple. The real
        encryption / decryption key is encrypted with / locked by your passphrase.
        If an attacker gets your key, he can't unlock and use it without knowing the
        passphrase.

        Be careful with special or non-ascii characters in your passphrase:

        - Borg processes the passphrase as unicode (and encodes it as utf-8),
          so it does not have problems dealing with even the strangest characters.
        - BUT: that does not necessarily apply to your OS / VM / keyboard configuration.

        So better use a long passphrase made from simple ascii chars than one that
        includes non-ascii stuff or characters that are hard/impossible to enter on
        a different keyboard layout.

        You can change your passphrase for existing repos at any time, it won't affect
        the encryption/decryption key or other secrets.

        Encryption modes
        ++++++++++++++++

        You can choose from the encryption modes seen in the table below on a per-repo
        basis. The mode determines encryption algorithm, hash/MAC algorithm and also the
        key storage location.

        Example: `borg init --encryption repokey ...`

        .. nanorst: inline-fill

        +----------+---------------+------------------------+--------------------------+
        | Hash/MAC | Not encrypted | Not encrypted,         | Encrypted (AEAD w/ AES)  |
        |          | no auth       | but authenticated      | and authenticated        |
        +----------+---------------+------------------------+--------------------------+
        | SHA-256  | none          | `authenticated`        | repokey                  |
        |          |               |                        | keyfile                  |
        +----------+---------------+------------------------+--------------------------+
        | BLAKE2b  | n/a           | `authenticated-blake2` | `repokey-blake2`         |
        |          |               |                        | `keyfile-blake2`         |
        +----------+---------------+------------------------+--------------------------+

        .. nanorst: inline-replace

        Modes `marked like this` in the above table are new in Borg 1.1 and are not
        backwards-compatible with Borg 1.0.x.

        On modern Intel/AMD CPUs (except very cheap ones), AES is usually
        hardware-accelerated.
        BLAKE2b is faster than SHA256 on Intel/AMD 64-bit CPUs
        (except AMD Ryzen and future CPUs with SHA extensions),
        which makes `authenticated-blake2` faster than `none` and `authenticated`.

        On modern ARM CPUs, NEON provides hardware acceleration for SHA256 making it faster
        than BLAKE2b-256 there. NEON accelerates AES as well.

        Hardware acceleration is always used automatically when available.

        `repokey` and `keyfile` use AES-CTR-256 for encryption and HMAC-SHA256 for
        authentication in an encrypt-then-MAC (EtM) construction. The chunk ID hash
        is HMAC-SHA256 as well (with a separate key).
        These modes are compatible with Borg 1.0.x.

        `repokey-blake2` and `keyfile-blake2` are also authenticated encryption modes,
        but use BLAKE2b-256 instead of HMAC-SHA256 for authentication. The chunk ID
        hash is a keyed BLAKE2b-256 hash.
        These modes are new and *not* compatible with Borg 1.0.x.

        `authenticated` mode uses no encryption, but authenticates repository contents
        through the same HMAC-SHA256 hash as the `repokey` and `keyfile` modes (it uses it
        as the chunk ID hash). The key is stored like `repokey`.
        This mode is new and *not* compatible with Borg 1.0.x.

        `authenticated-blake2` is like `authenticated`, but uses the keyed BLAKE2b-256 hash
        from the other blake2 modes.
        This mode is new and *not* compatible with Borg 1.0.x.

        `none` mode uses no encryption and no authentication. It uses SHA256 as chunk
        ID hash. This mode is not recommended, you should rather consider using an authenticated
        or authenticated/encrypted mode. This mode has possible denial-of-service issues
        when running ``borg create`` on contents controlled by an attacker.
        Use it only for new repositories where no encryption is wanted **and** when compatibility
        with 1.0.x is important. If compatibility with 1.0.x is not important, use
        `authenticated-blake2` or `authenticated` instead.
        This mode is compatible with Borg 1.0.x.
        """)
        subparser = subparsers.add_parser('init', parents=[common_parser], add_help=False,
                                          description=self.do_init.__doc__, epilog=init_epilog,
                                          formatter_class=argparse.RawDescriptionHelpFormatter,
                                          help='initialize empty repository')
        subparser.set_defaults(func=self.do_init)
        subparser.add_argument('location', metavar='REPOSITORY', nargs='?', default='',
                               type=location_validator(archive=False),
                               help='repository to create')
        subparser.add_argument('-e', '--encryption', metavar='MODE', dest='encryption', required=True,
                               choices=key_argument_names(),
                               help='select encryption key mode **(required)**')
        subparser.add_argument('--append-only', dest='append_only', action='store_true',
                               help='create an append-only mode repository. Note that this only affects '
                                    'the low level structure of the repository, and running `delete` '
                                    'or `prune` will still be allowed. See :ref:`append_only_mode` in '
                                    'Additional Notes for more details.')
        subparser.add_argument('--storage-quota', metavar='QUOTA', dest='storage_quota', default=None,
                               type=parse_storage_quota,
                               help='Set storage quota of the new repository (e.g. 5G, 1.5T). Default: no quota.')
        subparser.add_argument('--make-parent-dirs', dest='make_parent_dirs', action='store_true',
                               help='create the parent directories of the repository directory, if they are missing.')

        # borg key
        subparser = subparsers.add_parser('key', parents=[mid_common_parser], add_help=False,
                                          description="Manage a keyfile or repokey of a repository",
                                          epilog="",
                                          formatter_class=argparse.RawDescriptionHelpFormatter,
                                          help='manage repository key')

        key_parsers = subparser.add_subparsers(title='required arguments', metavar='<command>')
        subparser.set_defaults(fallback_func=functools.partial(self.do_subcommand_help, subparser))

        key_export_epilog = process_epilog("""
        If repository encryption is used, the repository is inaccessible
        without the key. This command allows one to backup this essential key.
        Note that the backup produced does not include the passphrase itself
        (i.e. the exported key stays encrypted). In order to regain access to a
        repository, one needs both the exported key and the original passphrase.

        There are three backup formats. The normal backup format is suitable for
        digital storage as a file. The ``--paper`` backup format is optimized
        for printing and typing in while importing, with per line checks to
        reduce problems with manual input. The ``--qr-html`` creates a printable
        HTML template with a QR code and a copy of the ``--paper``-formatted key.

        For repositories using keyfile encryption the key is saved locally
        on the system that is capable of doing backups. To guard against loss
        of this key, the key needs to be backed up independently of the main
        data backup.

        For repositories using the repokey encryption the key is saved in the
        repository in the config file. A backup is thus not strictly needed,
        but guards against the repository becoming inaccessible if the file
        is damaged for some reason.

        Examples::

            borg key export /path/to/repo > encrypted-key-backup
            borg key export --paper /path/to/repo > encrypted-key-backup.txt
            borg key export --qr-html /path/to/repo > encrypted-key-backup.html
            # Or pass the output file as an argument instead of redirecting stdout:
            borg key export /path/to/repo encrypted-key-backup
            borg key export --paper /path/to/repo encrypted-key-backup.txt
            borg key export --qr-html /path/to/repo encrypted-key-backup.html


        """)
        subparser = key_parsers.add_parser('export', parents=[common_parser], add_help=False,
                                          description=self.do_key_export.__doc__,
                                          epilog=key_export_epilog,
                                          formatter_class=argparse.RawDescriptionHelpFormatter,
                                          help='export repository key for backup')
        subparser.set_defaults(func=self.do_key_export)
        subparser.add_argument('location', metavar='REPOSITORY', nargs='?', default='',
                               type=location_validator(archive=False))
        subparser.add_argument('path', metavar='PATH', nargs='?', type=str,
                               help='where to store the backup')
        subparser.add_argument('--paper', dest='paper', action='store_true',
                               help='Create an export suitable for printing and later type-in')
        subparser.add_argument('--qr-html', dest='qr', action='store_true',
                               help='Create an html file suitable for printing and later type-in or qr scan')

        key_import_epilog = process_epilog("""
        This command restores a key previously backed up with the export command.

        If the ``--paper`` option is given, the import will be an interactive
        process in which each line is checked for plausibility before
        proceeding to the next line. For this format PATH must not be given.

        For repositories using keyfile encryption, the key file which ``borg key
        import`` writes to depends on several factors. If the ``BORG_KEY_FILE``
        environment variable is set and non-empty, ``borg key import`` creates
        or overwrites that file named by ``$BORG_KEY_FILE``. Otherwise, ``borg
        key import`` searches in the ``$BORG_KEYS_DIR`` directory for a key file
        associated with the repository. If a key file is found in
        ``$BORG_KEYS_DIR``, ``borg key import`` overwrites it; otherwise, ``borg
        key import`` creates a new key file in ``$BORG_KEYS_DIR``.
        """)
        subparser = key_parsers.add_parser('import', parents=[common_parser], add_help=False,
                                          description=self.do_key_import.__doc__,
                                          epilog=key_import_epilog,
                                          formatter_class=argparse.RawDescriptionHelpFormatter,
                                          help='import repository key from backup')
        subparser.set_defaults(func=self.do_key_import)
        subparser.add_argument('location', metavar='REPOSITORY', nargs='?', default='',
                               type=location_validator(archive=False))
        subparser.add_argument('path', metavar='PATH', nargs='?', type=str,
                               help='path to the backup (\'-\' to read from stdin)')
        subparser.add_argument('--paper', dest='paper', action='store_true',
                               help='interactively import from a backup done with ``--paper``')

        change_passphrase_epilog = process_epilog("""
        The key files used for repository encryption are optionally passphrase
        protected. This command can be used to change this passphrase.

        Please note that this command only changes the passphrase, but not any
        secret protected by it (like e.g. encryption/MAC keys or chunker seed).
        Thus, changing the passphrase after passphrase and borg key got compromised
        does not protect future (nor past) backups to the same repository.
        """)
        subparser = key_parsers.add_parser('change-passphrase', parents=[common_parser], add_help=False,
                                          description=self.do_change_passphrase.__doc__,
                                          epilog=change_passphrase_epilog,
                                          formatter_class=argparse.RawDescriptionHelpFormatter,
                                          help='change repository passphrase')
        subparser.set_defaults(func=self.do_change_passphrase)
        subparser.add_argument('location', metavar='REPOSITORY', nargs='?', default='',
                               type=location_validator(archive=False))

        migrate_to_repokey_epilog = process_epilog("""
        This command migrates a repository from passphrase mode (removed in Borg 1.0)
        to repokey mode.

        You will be first asked for the repository passphrase (to open it in passphrase
        mode). This is the same passphrase as you used to use for this repo before 1.0.

        It will then derive the different secrets from this passphrase.

        Then you will be asked for a new passphrase (twice, for safety). This
        passphrase will be used to protect the repokey (which contains these same
        secrets in encrypted form). You may use the same passphrase as you used to
        use, but you may also use a different one.

        After migrating to repokey mode, you can change the passphrase at any time.
        But please note: the secrets will always stay the same and they could always
        be derived from your (old) passphrase-mode passphrase.
        """)
        subparser = key_parsers.add_parser('migrate-to-repokey', parents=[common_parser], add_help=False,
                                          description=self.do_migrate_to_repokey.__doc__,
                                          epilog=migrate_to_repokey_epilog,
                                          formatter_class=argparse.RawDescriptionHelpFormatter,
                                          help='migrate passphrase-mode repository to repokey')
        subparser.set_defaults(func=self.do_migrate_to_repokey)
        subparser.add_argument('location', metavar='REPOSITORY', nargs='?', default='',
                               type=location_validator(archive=False))

        # borg list
        list_epilog = process_epilog("""
        This command lists the contents of a repository or an archive.

        See the "borg help patterns" command for more help on exclude patterns.

        .. man NOTES

        The FORMAT specifier syntax
        +++++++++++++++++++++++++++

        The ``--format`` option uses python's `format string syntax
        <https://docs.python.org/3.8/library/string.html#formatstrings>`_.

        Examples:
        ::

            $ borg list --format '{archive}{NL}' /path/to/repo
            ArchiveFoo
            ArchiveBar
            ...

            # {VAR:NUMBER} - pad to NUMBER columns.
            # Strings are left-aligned, numbers are right-aligned.
            # Note: time columns except ``isomtime``, ``isoctime`` and ``isoatime`` cannot be padded.
            $ borg list --format '{archive:36} {time} [{id}]{NL}' /path/to/repo
            ArchiveFoo                           Thu, 2021-12-09 10:22:28 [0b8e9a312bef3f2f6e2d0fc110c196827786c15eba0188738e81697a7fa3b274]
            $ borg list --format '{mode} {user:6} {group:6} {size:8} {mtime} {path}{extra}{NL}' /path/to/repo::ArchiveFoo
            -rw-rw-r-- user   user       1024 Thu, 2021-12-09 10:22:17 file-foo
            ...

            # {VAR:<NUMBER} - pad to NUMBER columns left-aligned.
            # {VAR:>NUMBER} - pad to NUMBER columns right-aligned.
            $ borg list --format '{mode} {user:>6} {group:>6} {size:<8} {mtime} {path}{extra}{NL}' /path/to/repo::ArchiveFoo
            -rw-rw-r--   user   user 1024     Thu, 2021-12-09 10:22:17 file-foo
            ...

        The following keys are always available:


        """) + BaseFormatter.keys_help() + textwrap.dedent("""

        Keys available only when listing archives in a repository:

        """) + ArchiveFormatter.keys_help() + textwrap.dedent("""

        Keys available only when listing files in an archive:

        """) + ItemFormatter.keys_help()
        subparser = subparsers.add_parser('list', parents=[common_parser], add_help=False,
                                          description=self.do_list.__doc__,
                                          epilog=list_epilog,
                                          formatter_class=argparse.RawDescriptionHelpFormatter,
                                          help='list archive or repository contents')
        subparser.set_defaults(func=self.do_list)
        subparser.add_argument('--consider-checkpoints', action='store_true', dest='consider_checkpoints',
                help='Show checkpoint archives in the repository contents list (default: hidden).')
        subparser.add_argument('--short', dest='short', action='store_true',
                               help='only print file/directory names, nothing else')
        subparser.add_argument('--format', metavar='FORMAT', dest='format',
                               help='specify format for file or archive listing '
                                    '(default for files: "{mode} {user:6} {group:6} {size:8} {mtime} {path}{extra}{NL}"; '
                                    'for archives: "{archive:<36} {time} [{id}]{NL}")')
        subparser.add_argument('--json', action='store_true',
                               help='Only valid for listing repository contents. Format output as JSON. '
                                    'The form of ``--format`` is ignored, '
                                    'but keys used in it are added to the JSON output. '
                                    'Some keys are always present. Note: JSON can only represent text. '
                                    'A "barchive" key is therefore not available.')
        subparser.add_argument('--json-lines', action='store_true',
                               help='Only valid for listing archive contents. Format output as JSON Lines. '
                                    'The form of ``--format`` is ignored, '
                                    'but keys used in it are added to the JSON output. '
                                    'Some keys are always present. Note: JSON can only represent text. '
                                    'A "bpath" key is therefore not available.')
        subparser.add_argument('location', metavar='REPOSITORY_OR_ARCHIVE', nargs='?', default='',
                               type=location_validator(),
                               help='repository or archive to list contents of')
        subparser.add_argument('paths', metavar='PATH', nargs='*', type=str,
                               help='paths to list; patterns are supported')
        define_archive_filters_group(subparser)
        define_exclusion_group(subparser)

        subparser = subparsers.add_parser('mount', parents=[common_parser], add_help=False,
                                        description=self.do_mount.__doc__,
                                        epilog=mount_epilog,
                                        formatter_class=argparse.RawDescriptionHelpFormatter,
                                        help='mount repository')
        define_borg_mount(subparser)

        # borg prune
        prune_epilog = process_epilog("""
        The prune command prunes a repository by deleting all archives not matching
        any of the specified retention options.

        Important: Repository disk space is **not** freed until you run ``borg compact``.

        This command is normally used by automated backup scripts wanting to keep a
        certain number of historic backups. This retention policy is commonly referred to as
        `GFS <https://en.wikipedia.org/wiki/Backup_rotation_scheme#Grandfather-father-son>`_
        (Grandfather-father-son) backup rotation scheme.

        Also, prune automatically removes checkpoint archives (incomplete archives left
        behind by interrupted backup runs) except if the checkpoint is the latest
        archive (and thus still needed). Checkpoint archives are not considered when
        comparing archive counts against the retention limits (``--keep-X``).

        If a prefix is set with -P, then only archives that start with the prefix are
        considered for deletion and only those archives count towards the totals
        specified by the rules.
        Otherwise, *all* archives in the repository are candidates for deletion!
        There is no automatic distinction between archives representing different
        contents. These need to be distinguished by specifying matching prefixes.

        If you have multiple sequences of archives with different data sets (e.g.
        from different machines) in one shared repository, use one prune call per
        data set that matches only the respective archives using the -P option.

        The ``--keep-within`` option takes an argument of the form "<int><char>",
        where char is "H", "d", "w", "m", "y". For example, ``--keep-within 2d`` means
        to keep all archives that were created within the past 48 hours.
        "1m" is taken to mean "31d". The archives kept with this option do not
        count towards the totals specified by any other options.

        A good procedure is to thin out more and more the older your backups get.
        As an example, ``--keep-daily 7`` means to keep the latest backup on each day,
        up to 7 most recent days with backups (days without backups do not count).
        The rules are applied from secondly to yearly, and backups selected by previous
        rules do not count towards those of later rules. The time that each backup
        starts is used for pruning purposes. Dates and times are interpreted in
        the local timezone, and weeks go from Monday to Sunday. Specifying a
        negative number of archives to keep means that there is no limit. As of borg
        1.2.0, borg will retain the oldest archive if any of the secondly, minutely,
        hourly, daily, weekly, monthly, or yearly rules was not otherwise able to meet
        its retention target. This enables the first chronological archive to continue
        aging until it is replaced by a newer archive that meets the retention criteria.

        The ``--keep-last N`` option is doing the same as ``--keep-secondly N`` (and it will
        keep the last N archives under the assumption that you do not create more than one
        backup archive in the same second).

        When using ``--stats``, you will get some statistics about how much data was
        deleted - the "Deleted data" deduplicated size there is most interesting as
        that is how much your repository will shrink.
        Please note that the "All archives" stats refer to the state after pruning.
        """)
        subparser = subparsers.add_parser('prune', parents=[common_parser], add_help=False,
                                          description=self.do_prune.__doc__,
                                          epilog=prune_epilog,
                                          formatter_class=argparse.RawDescriptionHelpFormatter,
                                          help='prune archives')
        subparser.set_defaults(func=self.do_prune)
        subparser.add_argument('-n', '--dry-run', dest='dry_run', action='store_true',
                               help='do not change repository')
        subparser.add_argument('--force', dest='forced', action='store_true',
                               help='force pruning of corrupted archives, '
                                    'use ``--force --force`` in case ``--force`` does not work.')
        subparser.add_argument('-s', '--stats', dest='stats', action='store_true',
                               help='print statistics for the deleted archive')
        subparser.add_argument('--list', dest='output_list', action='store_true',
                               help='output verbose list of archives it keeps/prunes')
        subparser.add_argument('--keep-within', metavar='INTERVAL', dest='within', type=interval,
                               help='keep all archives within this time interval')
        subparser.add_argument('--keep-last', '--keep-secondly', dest='secondly', type=int, default=0,
                               help='number of secondly archives to keep')
        subparser.add_argument('--keep-minutely', dest='minutely', type=int, default=0,
                               help='number of minutely archives to keep')
        subparser.add_argument('-H', '--keep-hourly', dest='hourly', type=int, default=0,
                               help='number of hourly archives to keep')
        subparser.add_argument('-d', '--keep-daily', dest='daily', type=int, default=0,
                               help='number of daily archives to keep')
        subparser.add_argument('-w', '--keep-weekly', dest='weekly', type=int, default=0,
                               help='number of weekly archives to keep')
        subparser.add_argument('-m', '--keep-monthly', dest='monthly', type=int, default=0,
                               help='number of monthly archives to keep')
        subparser.add_argument('-y', '--keep-yearly', dest='yearly', type=int, default=0,
                               help='number of yearly archives to keep')
        define_archive_filters_group(subparser, sort_by=False, first_last=False)
        subparser.add_argument('--save-space', dest='save_space', action='store_true',
                               help='work slower, but using less space')
        subparser.add_argument('location', metavar='REPOSITORY', nargs='?', default='',
                               type=location_validator(archive=False),
                               help='repository to prune')

        # borg recreate
        recreate_epilog = process_epilog("""
        Recreate the contents of existing archives.

        recreate is a potentially dangerous function and might lead to data loss
        (if used wrongly). BE VERY CAREFUL!

        Important: Repository disk space is **not** freed until you run ``borg compact``.

        ``--exclude``, ``--exclude-from``, ``--exclude-if-present``, ``--keep-exclude-tags``
        and PATH have the exact same semantics as in "borg create", but they only check
        for files in the archives and not in the local file system. If PATHs are specified,
        the resulting archives will only contain files from these PATHs.

        Note that all paths in an archive are relative, therefore absolute patterns/paths
        will *not* match (``--exclude``, ``--exclude-from``, PATHs).

        ``--recompress`` allows one to change the compression of existing data in archives.
        Due to how Borg stores compressed size information this might display
        incorrect information for archives that were not recreated at the same time.
        There is no risk of data loss by this.

        ``--chunker-params`` will re-chunk all files in the archive, this can be
        used to have upgraded Borg 0.xx or Attic archives deduplicate with
        Borg 1.x archives.

        **USE WITH CAUTION.**
        Depending on the PATHs and patterns given, recreate can be used to permanently
        delete files from archives.
        When in doubt, use ``--dry-run --verbose --list`` to see how patterns/PATHS are
        interpreted. See :ref:`list_item_flags` in ``borg create`` for details.

        The archive being recreated is only removed after the operation completes. The
        archive that is built during the operation exists at the same time at
        "<ARCHIVE>.recreate". The new archive will have a different archive ID.

        With ``--target`` the original archive is not replaced, instead a new archive is created.

        When rechunking (or recompressing), space usage can be substantial - expect
        at least the entire deduplicated size of the archives using the previous
        chunker (or compression) params.

        If you recently ran borg check --repair and it had to fix lost chunks with all-zero
        replacement chunks, please first run another backup for the same data and re-run
        borg check --repair afterwards to heal any archives that had lost chunks which are
        still generated from the input data.

        Important: running borg recreate to re-chunk will remove the chunks_healthy
        metadata of all items with replacement chunks, so healing will not be possible
        any more after re-chunking (it is also unlikely it would ever work: due to the
        change of chunking parameters, the missing chunk likely will never be seen again
        even if you still have the data that produced it).
        """)
        subparser = subparsers.add_parser('recreate', parents=[common_parser], add_help=False,
                                          description=self.do_recreate.__doc__,
                                          epilog=recreate_epilog,
                                          formatter_class=argparse.RawDescriptionHelpFormatter,
                                          help=self.do_recreate.__doc__)
        subparser.set_defaults(func=self.do_recreate)
        subparser.add_argument('--list', dest='output_list', action='store_true',
                               help='output verbose list of items (files, dirs, ...)')
        subparser.add_argument('--filter', metavar='STATUSCHARS', dest='output_filter', action=Highlander,
                               help='only display items with the given status characters (listed in borg create --help)')
        subparser.add_argument('-n', '--dry-run', dest='dry_run', action='store_true',
                               help='do not change anything')
        subparser.add_argument('-s', '--stats', dest='stats', action='store_true',
                               help='print statistics at end')

        define_exclusion_group(subparser, tag_files=True)

        archive_group = subparser.add_argument_group('Archive options')
        archive_group.add_argument('--target', dest='target', metavar='TARGET', default=None,
                                   type=archivename_validator(),
                                   help='create a new archive with the name ARCHIVE, do not replace existing archive '
                                        '(only applies for a single archive)')
        archive_group.add_argument('-c', '--checkpoint-interval', dest='checkpoint_interval',
                                   type=int, default=1800, metavar='SECONDS',
                                   help='write checkpoint every SECONDS seconds (Default: 1800)')
        archive_group.add_argument('--comment', dest='comment', metavar='COMMENT', type=CommentSpec, default=None,
                                   help='add a comment text to the archive')
        archive_group.add_argument('--timestamp', metavar='TIMESTAMP', dest='timestamp',
                                   type=timestamp, default=None,
                                   help='manually specify the archive creation date/time (UTC, yyyy-mm-ddThh:mm:ss format). '
                                        'alternatively, give a reference file/directory.')
        archive_group.add_argument('-C', '--compression', metavar='COMPRESSION', dest='compression',
                                   type=CompressionSpec, default=CompressionSpec('lz4'),
                                   help='select compression algorithm, see the output of the '
                                        '"borg help compression" command for details.')
        archive_group.add_argument('--recompress', metavar='MODE', dest='recompress', nargs='?',
                                   default='never', const='if-different', choices=('never', 'if-different', 'always'),
                                   help='recompress data chunks according to `MODE` and ``--compression``. '
                                        'Possible modes are '
                                        '`if-different`: recompress if current compression is with a different '
                                        'compression algorithm (the level is not considered); '
                                        '`always`: recompress even if current compression is with the same '
                                        'compression algorithm (use this to change the compression level); and '
                                        '`never`: do not recompress (use this option to explicitly prevent '
                                        'recompression). '
                                        'If no MODE is given, `if-different` will be used. '
                                        'Not passing --recompress is equivalent to "--recompress never".')
        archive_group.add_argument('--chunker-params', metavar='PARAMS', dest='chunker_params', action=Highlander,
                                   type=ChunkerParams, default=CHUNKER_PARAMS,
                                   help='specify the chunker parameters (ALGO, CHUNK_MIN_EXP, CHUNK_MAX_EXP, '
                                        'HASH_MASK_BITS, HASH_WINDOW_SIZE) or `default` to use the current defaults. '
                                        'default: %s,%d,%d,%d,%d' % CHUNKER_PARAMS)

        subparser.add_argument('location', metavar='REPOSITORY_OR_ARCHIVE', nargs='?', default='',
                               type=location_validator(),
                               help='repository or archive to recreate')
        subparser.add_argument('paths', metavar='PATH', nargs='*', type=str,
                               help='paths to recreate; patterns are supported')

        # borg rename
        rename_epilog = process_epilog("""
        This command renames an archive in the repository.

        This results in a different archive ID.
        """)
        subparser = subparsers.add_parser('rename', parents=[common_parser], add_help=False,
                                          description=self.do_rename.__doc__,
                                          epilog=rename_epilog,
                                          formatter_class=argparse.RawDescriptionHelpFormatter,
                                          help='rename archive')
        subparser.set_defaults(func=self.do_rename)
        subparser.add_argument('location', metavar='ARCHIVE',
                               type=location_validator(archive=True),
                               help='archive to rename')
        subparser.add_argument('name', metavar='NEWNAME',
                               type=archivename_validator(),
                               help='the new archive name to use')

        # borg serve
        serve_epilog = process_epilog("""
        This command starts a repository server process. This command is usually not used manually.
        """)
        subparser = subparsers.add_parser('serve', parents=[common_parser], add_help=False,
                                          description=self.do_serve.__doc__, epilog=serve_epilog,
                                          formatter_class=argparse.RawDescriptionHelpFormatter,
                                          help='start repository server process')
        subparser.set_defaults(func=self.do_serve)
        subparser.add_argument('--restrict-to-path', metavar='PATH', dest='restrict_to_paths', action='append',
                               help='restrict repository access to PATH. '
                                    'Can be specified multiple times to allow the client access to several directories. '
                                    'Access to all sub-directories is granted implicitly; PATH doesn\'t need to directly point to a repository.')
        subparser.add_argument('--restrict-to-repository', metavar='PATH', dest='restrict_to_repositories', action='append',
                                help='restrict repository access. Only the repository located at PATH '
                                     '(no sub-directories are considered) is accessible. '
                                     'Can be specified multiple times to allow the client access to several repositories. '
                                     'Unlike ``--restrict-to-path`` sub-directories are not accessible; '
                                     'PATH needs to directly point at a repository location. '
                                     'PATH may be an empty directory or the last element of PATH may not exist, in which case '
                                     'the client may initialize a repository there.')
        subparser.add_argument('--append-only', dest='append_only', action='store_true',
                               help='only allow appending to repository segment files. Note that this only '
                                    'affects the low level structure of the repository, and running `delete` '
                                    'or `prune` will still be allowed. See :ref:`append_only_mode` in Additional '
                                    'Notes for more details.')
        subparser.add_argument('--storage-quota', metavar='QUOTA', dest='storage_quota',
                               type=parse_storage_quota, default=None,
                               help='Override storage quota of the repository (e.g. 5G, 1.5T). '
                                    'When a new repository is initialized, sets the storage quota on the new '
                                    'repository as well. Default: no quota.')

        # borg umount
        umount_epilog = process_epilog("""
        This command un-mounts a FUSE filesystem that was mounted with ``borg mount``.

        This is a convenience wrapper that just calls the platform-specific shell
        command - usually this is either umount or fusermount -u.
        """)
        subparser = subparsers.add_parser('umount', parents=[common_parser], add_help=False,
                                          description=self.do_umount.__doc__,
                                          epilog=umount_epilog,
                                          formatter_class=argparse.RawDescriptionHelpFormatter,
                                          help='umount repository')
        subparser.set_defaults(func=self.do_umount)
        subparser.add_argument('mountpoint', metavar='MOUNTPOINT', type=str,
                               help='mountpoint of the filesystem to umount')

        # borg upgrade
        upgrade_epilog = process_epilog("""
        Upgrade an existing, local Borg repository.

        When you do not need borg upgrade
        +++++++++++++++++++++++++++++++++

        Not every change requires that you run ``borg upgrade``.

        You do **not** need to run it when:

        - moving your repository to a different place
        - upgrading to another point release (like 1.0.x to 1.0.y),
          except when noted otherwise in the changelog
        - upgrading from 1.0.x to 1.1.x,
          except when noted otherwise in the changelog

        Borg 1.x.y upgrades
        +++++++++++++++++++

        Use ``borg upgrade --tam REPO`` to require manifest authentication
        introduced with Borg 1.0.9 to address security issues. This means
        that modifying the repository after doing this with a version prior
        to 1.0.9 will raise a validation error, so only perform this upgrade
        after updating all clients using the repository to 1.0.9 or newer.

        This upgrade should be done on each client for safety reasons.

        If a repository is accidentally modified with a pre-1.0.9 client after
        this upgrade, use ``borg upgrade --tam --force REPO`` to remedy it.

        If you routinely do this you might not want to enable this upgrade
        (which will leave you exposed to the security issue). You can
        reverse the upgrade by issuing ``borg upgrade --disable-tam REPO``.

        See
        https://borgbackup.readthedocs.io/en/stable/changes.html#pre-1-0-9-manifest-spoofing-vulnerability
        for details.

        Attic and Borg 0.xx to Borg 1.x
        +++++++++++++++++++++++++++++++

        This currently supports converting an Attic repository to Borg and also
        helps with converting Borg 0.xx to 1.0.

        Currently, only LOCAL repositories can be upgraded (issue #465).

        Please note that ``borg create`` (since 1.0.0) uses bigger chunks by
        default than old borg or attic did, so the new chunks won't deduplicate
        with the old chunks in the upgraded repository.
        See ``--chunker-params`` option of ``borg create`` and ``borg recreate``.

        ``borg upgrade`` will change the magic strings in the repository's
        segments to match the new Borg magic strings. The keyfiles found in
        $ATTIC_KEYS_DIR or ~/.attic/keys/ will also be converted and
        copied to $BORG_KEYS_DIR or ~/.config/borg/keys.

        The cache files are converted, from $ATTIC_CACHE_DIR or
        ~/.cache/attic to $BORG_CACHE_DIR or ~/.cache/borg, but the
        cache layout between Borg and Attic changed, so it is possible
        the first backup after the conversion takes longer than expected
        due to the cache resync.

        Upgrade should be able to resume if interrupted, although it
        will still iterate over all segments. If you want to start
        from scratch, use `borg delete` over the copied repository to
        make sure the cache files are also removed::

            borg delete borg

        Unless ``--inplace`` is specified, the upgrade process first creates a backup
        copy of the repository, in REPOSITORY.before-upgrade-DATETIME, using hardlinks.
        This requires that the repository and its parent directory reside on same
        filesystem so the hardlink copy can work.
        This takes longer than in place upgrades, but is much safer and gives
        progress information (as opposed to ``cp -al``). Once you are satisfied
        with the conversion, you can safely destroy the backup copy.

        WARNING: Running the upgrade in place will make the current
        copy unusable with older version, with no way of going back
        to previous versions. This can PERMANENTLY DAMAGE YOUR
        REPOSITORY!  Attic CAN NOT READ BORG REPOSITORIES, as the
        magic strings have changed. You have been warned.""")
        subparser = subparsers.add_parser('upgrade', parents=[common_parser], add_help=False,
                                          description=self.do_upgrade.__doc__,
                                          epilog=upgrade_epilog,
                                          formatter_class=argparse.RawDescriptionHelpFormatter,
                                          help='upgrade repository format')
        subparser.set_defaults(func=self.do_upgrade)
        subparser.add_argument('-n', '--dry-run', dest='dry_run', action='store_true',
                               help='do not change repository')
        subparser.add_argument('--inplace', dest='inplace', action='store_true',
                               help='rewrite repository in place, with no chance of going back '
                                    'to older versions of the repository.')
        subparser.add_argument('--force', dest='force', action='store_true',
                               help='Force upgrade')
        subparser.add_argument('--tam', dest='tam', action='store_true',
                               help='Enable manifest authentication (in key and cache) (Borg 1.0.9 and later).')
        subparser.add_argument('--disable-tam', dest='disable_tam', action='store_true',
                               help='Disable manifest authentication (in key and cache).')
        subparser.add_argument('location', metavar='REPOSITORY', nargs='?', default='',
                               type=location_validator(archive=False),
                               help='path to the repository to be upgraded')

        # borg with-lock
        with_lock_epilog = process_epilog("""
        This command runs a user-specified command while the repository lock is held.

        It will first try to acquire the lock (make sure that no other operation is
        running in the repo), then execute the given command as a subprocess and wait
        for its termination, release the lock and return the user command's return
        code as borg's return code.

        .. note::

            If you copy a repository with the lock held, the lock will be present in
            the copy. Thus, before using borg on the copy from a different host,
            you need to use "borg break-lock" on the copied repository, because
            Borg is cautious and does not automatically remove stale locks made by a different host.
        """)
        subparser = subparsers.add_parser('with-lock', parents=[common_parser], add_help=False,
                                          description=self.do_with_lock.__doc__,
                                          epilog=with_lock_epilog,
                                          formatter_class=argparse.RawDescriptionHelpFormatter,
                                          help='run user command with lock held')
        subparser.set_defaults(func=self.do_with_lock)
        subparser.add_argument('location', metavar='REPOSITORY',
                               type=location_validator(archive=False),
                               help='repository to lock')
        subparser.add_argument('command', metavar='COMMAND',
                               help='command to run')
        subparser.add_argument('args', metavar='ARGS', nargs=argparse.REMAINDER,
                               help='command arguments')

        # borg import-tar
        import_tar_epilog = process_epilog("""
        This command creates a backup archive from a tarball.

        When giving '-' as path, Borg will read a tar stream from standard input.

        By default (--tar-filter=auto) Borg will detect whether the file is compressed
        based on its file extension and pipe the file through an appropriate filter:

        - .tar.gz or .tgz: gzip -d
        - .tar.bz2 or .tbz: bzip2 -d
        - .tar.xz or .txz: xz -d
        - .tar.zstd: zstd -d
        - .tar.lz4: lz4 -d

        Alternatively, a --tar-filter program may be explicitly specified. It should
        read compressed data from stdin and output an uncompressed tar stream on
        stdout.

        Most documentation of borg create applies. Note that this command does not
        support excluding files.

        import-tar is a lossy conversion:
        BSD flags, ACLs, extended attributes (xattrs), atime and ctime are not exported.
        Timestamp resolution is limited to whole seconds, not the nanosecond resolution
        otherwise supported by Borg.

        A ``--sparse`` option (as found in borg create) is not supported.

        import-tar reads POSIX.1-1988 (ustar), POSIX.1-2001 (pax), GNU tar, UNIX V7 tar
        and SunOS tar with extended attributes.
        """)
        subparser = subparsers.add_parser('import-tar', parents=[common_parser], add_help=False,
                                          description=self.do_import_tar.__doc__,
                                          epilog=import_tar_epilog,
                                          formatter_class=argparse.RawDescriptionHelpFormatter,
                                          help=self.do_import_tar.__doc__)
        subparser.set_defaults(func=self.do_import_tar)
        subparser.add_argument('--tar-filter', dest='tar_filter', default='auto', action=Highlander,
                               help='filter program to pipe data through')
        subparser.add_argument('-s', '--stats', dest='stats',
                               action='store_true', default=False,
                               help='print statistics for the created archive')
        subparser.add_argument('--list', dest='output_list',
                               action='store_true', default=False,
                               help='output verbose list of items (files, dirs, ...)')
        subparser.add_argument('--filter', dest='output_filter', metavar='STATUSCHARS', action=Highlander,
                               help='only display items with the given status characters')
        subparser.add_argument('--json', action='store_true',
                               help='output stats as JSON (implies --stats)')

        archive_group = subparser.add_argument_group('Archive options')
        archive_group.add_argument('--comment', dest='comment', metavar='COMMENT', default='',
                                   help='add a comment text to the archive')
        archive_group.add_argument('--timestamp', dest='timestamp',
                                   type=timestamp, default=None,
                                   metavar='TIMESTAMP',
                                   help='manually specify the archive creation date/time (UTC, yyyy-mm-ddThh:mm:ss format). '
                                        'alternatively, give a reference file/directory.')
        archive_group.add_argument('-c', '--checkpoint-interval', dest='checkpoint_interval',
                                   type=int, default=1800, metavar='SECONDS',
                                   help='write checkpoint every SECONDS seconds (Default: 1800)')
        archive_group.add_argument('--chunker-params', dest='chunker_params', action=Highlander,
                                   type=ChunkerParams, default=CHUNKER_PARAMS,
                                   metavar='PARAMS',
                                   help='specify the chunker parameters (ALGO, CHUNK_MIN_EXP, CHUNK_MAX_EXP, '
                                        'HASH_MASK_BITS, HASH_WINDOW_SIZE). default: %s,%d,%d,%d,%d' % CHUNKER_PARAMS)
        archive_group.add_argument('-C', '--compression', metavar='COMPRESSION', dest='compression',
                                   type=CompressionSpec, default=CompressionSpec('lz4'),
                                   help='select compression algorithm, see the output of the '
                                        '"borg help compression" command for details.')

        subparser.add_argument('location', metavar='ARCHIVE',
                               type=location_validator(archive=True),
                               help='name of archive to create (must be also a valid directory name)')
        subparser.add_argument('tarfile', metavar='TARFILE',
                               help='input tar file. "-" to read from stdin instead.')
        return parser

    def get_args(self, argv, cmd):
        """usually, just returns argv, except if we deal with a ssh forced command for borg serve."""
        result = self.parse_args(argv[1:])
        if cmd is not None and result.func == self.do_serve:
            # borg serve case:
            # - "result" is how borg got invoked (e.g. via forced command from authorized_keys),
            # - "client_result" (from "cmd") refers to the command the client wanted to execute,
            #   which might be different in the case of a forced command or same otherwise.
            client_argv = shlex.split(cmd)
            # Drop environment variables (do *not* interpret them) before trying to parse
            # the borg command line.
            client_argv = list(itertools.dropwhile(lambda arg: '=' in arg, client_argv))
            client_result = self.parse_args(client_argv[1:])
            if client_result.func == result.func:
                # make sure we only process like normal if the client is executing
                # the same command as specified in the forced command, otherwise
                # just skip this block and return the forced command (== result).
                # client is allowed to specify the allowlisted options,
                # everything else comes from the forced "borg serve" command (or the defaults).
                # stuff from denylist must never be used from the client.
                denylist = {
                    'restrict_to_paths',
                    'restrict_to_repositories',
                    'append_only',
                    'storage_quota',
                    'umask',
                }
                allowlist = {
                    'debug_topics',
                    'lock_wait',
                    'log_level',
                }
                not_present = object()
                for attr_name in allowlist:
                    assert attr_name not in denylist, 'allowlist has denylisted attribute name %s' % attr_name
                    value = getattr(client_result, attr_name, not_present)
                    if value is not not_present:
                        # note: it is not possible to specify a allowlisted option via a forced command,
                        # it always gets overridden by the value specified (or defaulted to) by the client command.
                        setattr(result, attr_name, value)

        return result

    def parse_args(self, args=None):
        # We can't use argparse for "serve" since we don't want it to show up in "Available commands"
        if args:
            args = self.preprocess_args(args)
        parser = self.build_parser()
        args = parser.parse_args(args or ['-h'])
        parser.common_options.resolve(args)
        func = get_func(args)
        if func == self.do_create and args.paths and args.paths_from_stdin:
            parser.error('Must not pass PATH with ``--paths-from-stdin``.')
        if func == self.do_create and not args.paths:
            if args.content_from_command or args.paths_from_command:
                parser.error('No command given.')
            elif not args.paths_from_stdin:
                # need at least 1 path but args.paths may also be populated from patterns
                parser.error('Need at least one PATH argument.')
        if not getattr(args, 'lock', True):  # Option --bypass-lock sets args.lock = False
            bypass_allowed = {self.do_check, self.do_config, self.do_diff,
                              self.do_export_tar, self.do_extract, self.do_info,
                              self.do_list, self.do_mount, self.do_umount}
            if func not in bypass_allowed:
                raise Error('Not allowed to bypass locking mechanism for chosen command')
        if getattr(args, 'timestamp', None):
            args.location = args.location.with_timestamp(args.timestamp)
        return args

    def prerun_checks(self, logger, is_serve):
        if not is_serve:
            # this is the borg *client*, we need to check the python:
            check_python()
        check_extension_modules()
        selftest(logger)

    def _setup_implied_logging(self, args):
        """ turn on INFO level logging for args that imply that they will produce output """
        # map of option name to name of logger for that option
        option_logger = {
            'output_list': 'borg.output.list',
            'show_version': 'borg.output.show-version',
            'show_rc': 'borg.output.show-rc',
            'stats': 'borg.output.stats',
            'progress': 'borg.output.progress',
        }
        for option, logger_name in option_logger.items():
            option_set = args.get(option, False)
            logging.getLogger(logger_name).setLevel('INFO' if option_set else 'WARN')

    def _setup_topic_debugging(self, args):
        """Turn on DEBUG level logging for specified --debug-topics."""
        for topic in args.debug_topics:
            if '.' not in topic:
                topic = 'borg.debug.' + topic
            logger.debug('Enabling debug topic %s', topic)
            logging.getLogger(topic).setLevel('DEBUG')

    def run(self, args):
        os.umask(args.umask)  # early, before opening files
        self.lock_wait = args.lock_wait
        func = get_func(args)
        # do not use loggers before this!
        is_serve = func == self.do_serve
        setup_logging(level=args.log_level, is_serve=is_serve, json=args.log_json)
        self.log_json = args.log_json
        args.progress |= is_serve
        self._setup_implied_logging(vars(args))
        self._setup_topic_debugging(args)
        if getattr(args, 'stats', False) and getattr(args, 'dry_run', False):
            # the data needed for --stats is not computed when using --dry-run, so we can't do it.
            # for ease of scripting, we just ignore --stats when given with --dry-run.
            logger.warning("Ignoring --stats. It is not supported when using --dry-run.")
            args.stats = False
        if args.show_version:
            logging.getLogger('borg.output.show-version').info('borgbackup version %s' % __version__)
        self.prerun_checks(logger, is_serve)
        if not is_supported_msgpack():
            logger.error("You do not have a supported version of the msgpack python package installed. Terminating.")
            logger.error("This should never happen as specific, supported versions are required by our setup.py.")
            logger.error("Do not contact borgbackup support about this.")
            return set_ec(EXIT_ERROR)
        if is_slow_msgpack():
            logger.warning(PURE_PYTHON_MSGPACK_WARNING)
        if args.debug_profile:
            # Import only when needed - avoids a further increase in startup time
            import cProfile
            import marshal
            logger.debug('Writing execution profile to %s', args.debug_profile)
            # Open the file early, before running the main program, to avoid
            # a very late crash in case the specified path is invalid.
            with open(args.debug_profile, 'wb') as fd:
                profiler = cProfile.Profile()
                variables = dict(locals())
                profiler.enable()
                try:
                    return set_ec(func(args))
                finally:
                    profiler.disable()
                    profiler.snapshot_stats()
                    if args.debug_profile.endswith('.pyprof'):
                        marshal.dump(profiler.stats, fd)
                    else:
                        # We use msgpack here instead of the marshal module used by cProfile itself,
                        # because the latter is insecure. Since these files may be shared over the
                        # internet we don't want a format that is impossible to interpret outside
                        # an insecure implementation.
                        # See scripts/msgpack2marshal.py for a small script that turns a msgpack file
                        # into a marshal file that can be read by e.g. pyprof2calltree.
                        # For local use it's unnecessary hassle, though, that's why .pyprof makes
                        # it compatible (see above).
                        msgpack.pack(profiler.stats, fd, use_bin_type=True)
        else:
            return set_ec(func(args))


def sig_info_handler(sig_no, stack):  # pragma: no cover
    """search the stack for infos about the currently processed file and print them"""
    with signal_handler(sig_no, signal.SIG_IGN):
        for frame in inspect.getouterframes(stack):
            func, loc = frame[3], frame[0].f_locals
            if func in ('process_file', '_rec_walk', ):  # create op
                path = loc['path']
                try:
                    pos = loc['fd'].tell()
                    total = loc['st'].st_size
                except Exception:
                    pos, total = 0, 0
                logger.info("{0} {1}/{2}".format(path, format_file_size(pos), format_file_size(total)))
                break
            if func in ('extract_item', ):  # extract op
                path = loc['item'].path
                try:
                    pos = loc['fd'].tell()
                except Exception:
                    pos = 0
                logger.info("{0} {1}/???".format(path, format_file_size(pos)))
                break


def sig_trace_handler(sig_no, stack):  # pragma: no cover
    print('\nReceived SIGUSR2 at %s, dumping trace...' % datetime.now().replace(microsecond=0), file=sys.stderr)
    faulthandler.dump_traceback()


def main():  # pragma: no cover
    # Make sure stdout and stderr have errors='replace' to avoid unicode
    # issues when print()-ing unicode file names
    sys.stdout = ErrorIgnoringTextIOWrapper(sys.stdout.buffer, sys.stdout.encoding, 'replace', line_buffering=True)
    sys.stderr = ErrorIgnoringTextIOWrapper(sys.stderr.buffer, sys.stderr.encoding, 'replace', line_buffering=True)

    # If we receive SIGINT (ctrl-c), SIGTERM (kill) or SIGHUP (kill -HUP),
    # catch them and raise a proper exception that can be handled for an
    # orderly exit.
    # SIGHUP is important especially for systemd systems, where logind
    # sends it when a session exits, in addition to any traditional use.
    # Output some info if we receive SIGUSR1 or SIGINFO (ctrl-t).

    # Register fault handler for SIGSEGV, SIGFPE, SIGABRT, SIGBUS and SIGILL.
    faulthandler.enable()
    with signal_handler('SIGINT', raising_signal_handler(KeyboardInterrupt)), \
         signal_handler('SIGHUP', raising_signal_handler(SigHup)), \
         signal_handler('SIGTERM', raising_signal_handler(SigTerm)), \
         signal_handler('SIGUSR1', sig_info_handler), \
         signal_handler('SIGUSR2', sig_trace_handler), \
         signal_handler('SIGINFO', sig_info_handler):
        archiver = Archiver()
        msg = msgid = tb = None
        tb_log_level = logging.ERROR
        try:
            args = archiver.get_args(sys.argv, os.environ.get('SSH_ORIGINAL_COMMAND'))
        except Error as e:
            msg = e.get_message()
            tb_log_level = logging.ERROR if e.traceback else logging.DEBUG
            tb = '%s\n%s' % (traceback.format_exc(), sysinfo())
            # we might not have logging setup yet, so get out quickly
            print(msg, file=sys.stderr)
            if tb_log_level == logging.ERROR:
                print(tb, file=sys.stderr)
            sys.exit(e.exit_code)
        try:
            with sig_int:
                exit_code = archiver.run(args)
        except Error as e:
            msg = e.get_message()
            msgid = type(e).__qualname__
            tb_log_level = logging.ERROR if e.traceback else logging.DEBUG
            tb = "%s\n%s" % (traceback.format_exc(), sysinfo())
            exit_code = e.exit_code
        except RemoteRepository.RPCError as e:
            important = e.exception_class not in ('LockTimeout', ) and e.traceback
            msgid = e.exception_class
            tb_log_level = logging.ERROR if important else logging.DEBUG
            if important:
                msg = e.exception_full
            else:
                msg = e.get_message()
            tb = '\n'.join('Borg server: ' + l for l in e.sysinfo.splitlines())
            tb += "\n" + sysinfo()
            exit_code = EXIT_ERROR
        except Exception:
            msg = 'Local Exception'
            msgid = 'Exception'
            tb_log_level = logging.ERROR
            tb = '%s\n%s' % (traceback.format_exc(), sysinfo())
            exit_code = EXIT_ERROR
        except KeyboardInterrupt:
            msg = 'Keyboard interrupt'
            tb_log_level = logging.DEBUG
            tb = '%s\n%s' % (traceback.format_exc(), sysinfo())
            exit_code = EXIT_SIGNAL_BASE + 2
        except SigTerm:
            msg = 'Received SIGTERM'
            msgid = 'Signal.SIGTERM'
            tb_log_level = logging.DEBUG
            tb = '%s\n%s' % (traceback.format_exc(), sysinfo())
            exit_code = EXIT_SIGNAL_BASE + 15
        except SigHup:
            msg = 'Received SIGHUP.'
            msgid = 'Signal.SIGHUP'
            exit_code = EXIT_SIGNAL_BASE + 1
        if msg:
            logger.error(msg, msgid=msgid)
        if tb:
            logger.log(tb_log_level, tb)
        if args.show_rc:
            rc_logger = logging.getLogger('borg.output.show-rc')
            exit_msg = 'terminating with %s status, rc %d'
            if exit_code == EXIT_SUCCESS:
                rc_logger.info(exit_msg % ('success', exit_code))
            elif exit_code == EXIT_WARNING:
                rc_logger.warning(exit_msg % ('warning', exit_code))
            elif exit_code == EXIT_ERROR:
                rc_logger.error(exit_msg % ('error', exit_code))
            elif exit_code >= EXIT_SIGNAL_BASE:
                rc_logger.error(exit_msg % ('signal', exit_code))
            else:
                rc_logger.error(exit_msg % ('abnormal', exit_code or 666))
        sys.exit(exit_code)


if __name__ == '__main__':
    main()<|MERGE_RESOLUTION|>--- conflicted
+++ resolved
@@ -2358,7 +2358,6 @@
             EOF
             $ borg create --exclude-from exclude.txt backup /
 
-<<<<<<< HEAD
             A more general and easier to use way to define filename matching patterns exists
             with the ``--pattern`` and ``--patterns-from`` options. Using these, you may
             specify the backup roots (starting points) and patterns for inclusion/exclusion.
@@ -2438,66 +2437,6 @@
 
             This allows you to share the same patterns between multiple repositories
             without needing to specify them on the command line.\n\n''')
-=======
-        A more general and easier to use way to define filename matching patterns exists
-        with the ``--pattern`` and ``--patterns-from`` options. Using these, you may
-        specify the backup roots (starting points) and patterns for inclusion/exclusion.
-        A root path starts with the prefix `R`, followed by a path (a plain path, not a
-        file pattern). An include rule starts with the prefix +, an exclude rule starts
-        with the prefix -, an exclude-norecurse rule starts with !, all followed by a pattern.
-
-        .. note::
-
-            Via ``--pattern`` or ``--patterns-from`` you can define BOTH inclusion and exclusion
-            of files using pattern prefixes ``+`` and ``-``. With ``--exclude`` and
-            ``--exclude-from`` ONLY excludes are defined.
-
-        Inclusion patterns are useful to include paths that are contained in an excluded
-        path. The first matching pattern is used so if an include pattern matches before
-        an exclude pattern, the file is backed up. If an exclude-norecurse pattern matches
-        a directory, it won't recurse into it and won't discover any potential matches for
-        include rules below that directory.
-
-        .. note::
-
-            It's possible that a sub-directory/file is matched while parent directories are not.
-            In that case, parent directories are not backed up thus their user, group, permission,
-            etc. can not be restored.
-
-        Note that the default pattern style for ``--pattern`` and ``--patterns-from`` is
-        shell style (`sh:`), so those patterns behave similar to rsync include/exclude
-        patterns. The pattern style can be set via the `P` prefix.
-
-        Patterns (``--pattern``) and excludes (``--exclude``) from the command line are
-        considered first (in the order of appearance). Then patterns from ``--patterns-from``
-        are added. Exclusion patterns from ``--exclude-from`` files are appended last.
-
-        Examples::
-
-            # backup pics, but not the ones from 2018, except the good ones:
-            # note: using = is essential to avoid cmdline argument parsing issues.
-            borg create --pattern=+pics/2018/good --pattern=-pics/2018 repo::arch pics
-
-            # use a file with patterns:
-            borg create --patterns-from patterns.lst repo::arch
-
-        The patterns.lst file could look like that::
-
-            # "sh:" pattern style is the default, so the following line is not needed:
-            P sh
-            R /
-            # can be rebuild
-            - /home/*/.cache
-            # they're downloads for a reason
-            - /home/*/Downloads
-            # susan is a nice person
-            # include susans home
-            + /home/susan
-            # don't backup the other home directories
-            - /home/*
-            # don't even look in /proc
-            ! /proc\n\n''')
->>>>>>> 5fec0b8c
     helptext['placeholders'] = textwrap.dedent('''
         Repository (or Archive) URLs, ``--prefix``, ``--glob-archives``, ``--comment``
         and ``--remote-path`` values support these placeholders:
