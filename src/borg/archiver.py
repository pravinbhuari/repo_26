# borg cli interface / toplevel archiver code

import sys
import traceback

try:
    import argparse
    import collections
    import configparser
    import faulthandler
    import functools
    import hashlib
    import inspect
    import itertools
    import json
    import logging
    import os
    import re
    import shlex
    import shutil
    import signal
    import stat
    import subprocess
    import tarfile
    import textwrap
    import time
    from binascii import unhexlify, hexlify
    from contextlib import contextmanager
    from datetime import datetime, timedelta
    from io import TextIOWrapper

    from .logger import create_logger, setup_logging

    logger = create_logger()

    import borg
    from . import __version__
    from . import helpers
    from .algorithms.checksums import crc32
    from .archive import Archive, ArchiveChecker, ArchiveRecreater, Statistics, is_special
    from .archive import BackupError, BackupOSError, backup_io, OsOpen, stat_update_check
    from .archive import FilesystemObjectProcessors, TarfileObjectProcessors, MetadataCollector, ChunksProcessor
    from .archive import has_link
    from .cache import Cache, assert_secure, SecurityManager
    from .constants import *  # NOQA
    from .compress import CompressionSpec
    from .crypto.key import key_creator, key_argument_names, tam_required_file, tam_required, RepoKey, PassphraseKey
    from .crypto.keymanager import KeyManager
    from .helpers import EXIT_SUCCESS, EXIT_WARNING, EXIT_ERROR, EXIT_SIGNAL_BASE
    from .helpers import Error, NoManifestError, set_ec
    from .helpers import positive_int_validator, location_validator, archivename_validator, ChunkerParams, Location
    from .helpers import PrefixSpec, GlobSpec, CommentSpec, SortBySpec, FilesCacheMode
    from .helpers import BaseFormatter, ItemFormatter, ArchiveFormatter
    from .helpers import format_timedelta, format_file_size, parse_file_size, format_archive
    from .helpers import safe_encode, remove_surrogates, bin_to_hex, prepare_dump_dict, eval_escapes
    from .helpers import interval, prune_within, prune_split, PRUNING_PATTERNS
    from .helpers import timestamp
    from .helpers import get_cache_dir, os_stat
    from .helpers import Manifest, AI_HUMAN_SORT_KEYS
    from .helpers import hardlinkable
    from .helpers import StableDict
    from .helpers import check_python, check_extension_modules
    from .helpers import dir_is_tagged, is_slow_msgpack, is_supported_msgpack, yes, sysinfo
    from .helpers import log_multi
    from .helpers import signal_handler, raising_signal_handler, SigHup, SigTerm
    from .helpers import ErrorIgnoringTextIOWrapper
    from .helpers import ProgressIndicatorPercent
    from .helpers import basic_json_data, json_print
    from .helpers import replace_placeholders
    from .helpers import ChunkIteratorFileWrapper
    from .helpers import popen_with_error_handling, prepare_subprocess_env, create_filter_process
    from .helpers import dash_open
    from .helpers import umount
    from .helpers import flags_root, flags_dir, flags_special_follow, flags_special
    from .helpers import msgpack
    from .helpers import sig_int
    from .helpers import iter_separated
    from .helpers import get_tar_filter
    from .nanorst import rst_to_terminal
    from .patterns import ArgparsePatternAction, ArgparseExcludeFileAction, ArgparsePatternFileAction, parse_exclude_pattern
    from .patterns import PatternMatcher
    from .item import Item
    from .platform import get_flags, get_process_id, SyncFile
    from .platform import uid2user, gid2group
    from .remote import RepositoryServer, RemoteRepository, cache_if_remote
    from .repository import Repository, LIST_SCAN_LIMIT, TAG_PUT, TAG_DELETE, TAG_COMMIT
    from .selftest import selftest
    from .upgrader import AtticRepositoryUpgrader, BorgRepositoryUpgrader
except BaseException:
    # an unhandled exception in the try-block would cause the borg cli command to exit with rc 1 due to python's
    # default behavior, see issue #4424.
    # as borg defines rc 1 as WARNING, this would be a mismatch, because a crash should be an ERROR (rc 2).
    traceback.print_exc()
    sys.exit(2)  # == EXIT_ERROR

assert EXIT_ERROR == 2, "EXIT_ERROR is not 2, as expected - fix assert AND exception handler right above this line."


STATS_HEADER = "                       Original size      Compressed size    Deduplicated size"

PURE_PYTHON_MSGPACK_WARNING = "Using a pure-python msgpack! This will result in lower performance."


def argument(args, str_or_bool):
    """If bool is passed, return it. If str is passed, retrieve named attribute from args."""
    if isinstance(str_or_bool, str):
        return getattr(args, str_or_bool)
    if isinstance(str_or_bool, (list, tuple)):
        return any(getattr(args, item) for item in str_or_bool)
    return str_or_bool


def with_repository(fake=False, invert_fake=False, create=False, lock=True,
                    exclusive=False, manifest=True, cache=False, secure=True,
                    compatibility=None):
    """
    Method decorator for subcommand-handling methods: do_XYZ(self, args, repository, …)

    If a parameter (where allowed) is a str the attribute named of args is used instead.
    :param fake: (str or bool) use None instead of repository, don't do anything else
    :param create: create repository
    :param lock: lock repository
    :param exclusive: (str or bool) lock repository exclusively (for writing)
    :param manifest: load manifest and key, pass them as keyword arguments
    :param cache: open cache, pass it as keyword argument (implies manifest)
    :param secure: do assert_secure after loading manifest
    :param compatibility: mandatory if not create and (manifest or cache), specifies mandatory feature categories to check
    """

    if not create and (manifest or cache):
        if compatibility is None:
            raise AssertionError("with_repository decorator used without compatibility argument")
        if type(compatibility) is not tuple:
            raise AssertionError("with_repository decorator compatibility argument must be of type tuple")
    else:
        if compatibility is not None:
            raise AssertionError("with_repository called with compatibility argument but would not check" + repr(compatibility))
        if create:
            compatibility = Manifest.NO_OPERATION_CHECK

    # To process the `--bypass-lock` option if specified, we need to
    # modify `lock` inside `wrapper`. Therefore we cannot use the
    # `nonlocal` statement to access `lock` as modifications would also
    # affect the scope outside of `wrapper`. Subsequent calls would
    # only see the overwritten value of `lock`, not the original one.
    # The solution is to define a place holder variable `_lock` to
    # propagate the value into `wrapper`.
    _lock = lock

    def decorator(method):
        @functools.wraps(method)
        def wrapper(self, args, **kwargs):
            lock = getattr(args, 'lock', _lock)
            location = args.location  # note: 'location' must be always present in args
            append_only = getattr(args, 'append_only', False)
            storage_quota = getattr(args, 'storage_quota', None)
            make_parent_dirs = getattr(args, 'make_parent_dirs', False)
            if argument(args, fake) ^ invert_fake:
                return method(self, args, repository=None, **kwargs)
            elif location.proto == 'ssh':
                repository = RemoteRepository(location.omit_archive(), create=create, exclusive=argument(args, exclusive),
                                              lock_wait=self.lock_wait, lock=lock, append_only=append_only,
                                              make_parent_dirs=make_parent_dirs, args=args)
            else:
                repository = Repository(location.path, create=create, exclusive=argument(args, exclusive),
                                        lock_wait=self.lock_wait, lock=lock, append_only=append_only,
                                        storage_quota=storage_quota, make_parent_dirs=make_parent_dirs)
            with repository:
                if manifest or cache:
                    kwargs['manifest'], kwargs['key'] = Manifest.load(repository, compatibility)
                    if 'compression' in args:
                        kwargs['key'].compressor = args.compression.compressor
                    if secure:
                        assert_secure(repository, kwargs['manifest'], self.lock_wait)
                if cache:
                    with Cache(repository, kwargs['key'], kwargs['manifest'],
                               progress=getattr(args, 'progress', False), lock_wait=self.lock_wait,
                               cache_mode=getattr(args, 'files_cache_mode', DEFAULT_FILES_CACHE_MODE),
                               consider_part_files=getattr(args, 'consider_part_files', False),
                               iec=getattr(args, 'iec', False)) as cache_:
                        return method(self, args, repository=repository, cache=cache_, **kwargs)
                else:
                    return method(self, args, repository=repository, **kwargs)
        return wrapper
    return decorator


def with_archive(method):
    @functools.wraps(method)
    def wrapper(self, args, repository, key, manifest, **kwargs):
        archive = Archive(repository, key, manifest, args.location.archive,
                          numeric_ids=getattr(args, 'numeric_ids', False),
                          noflags=getattr(args, 'nobsdflags', False) or getattr(args, 'noflags', False),
                          noacls=getattr(args, 'noacls', False),
                          noxattrs=getattr(args, 'noxattrs', False),
                          cache=kwargs.get('cache'),
                          consider_part_files=args.consider_part_files, log_json=args.log_json, iec=args.iec)
        return method(self, args, repository=repository, manifest=manifest, key=key, archive=archive, **kwargs)
    return wrapper


def parse_storage_quota(storage_quota):
    parsed = parse_file_size(storage_quota)
    if parsed < parse_file_size('10M'):
        raise argparse.ArgumentTypeError('quota is too small (%s). At least 10M are required.' % storage_quota)
    return parsed


def get_func(args):
    # This works around https://bugs.python.org/issue9351
    # func is used at the leaf parsers of the argparse parser tree,
    # fallback_func at next level towards the root,
    # fallback2_func at the 2nd next level (which is root in our case).
    for name in 'func', 'fallback_func', 'fallback2_func':
        func = getattr(args, name, None)
        if func is not None:
            return func
    raise Exception('expected func attributes not found')


class Archiver:

    def __init__(self, lock_wait=None, prog=None):
        self.exit_code = EXIT_SUCCESS
        self.lock_wait = lock_wait
        self.prog = prog

    def print_error(self, msg, *args):
        msg = args and msg % args or msg
        self.exit_code = EXIT_ERROR
        logger.error(msg)

    def print_warning(self, msg, *args):
        msg = args and msg % args or msg
        self.exit_code = EXIT_WARNING  # we do not terminate here, so it is a warning
        logger.warning(msg)

    def print_file_status(self, status, path):
        # if we get called with status == None, the final file status was already printed
        if self.output_list and status is not None and (self.output_filter is None or status in self.output_filter):
            if self.log_json:
                print(json.dumps({
                    'type': 'file_status',
                    'status': status,
                    'path': remove_surrogates(path),
                }), file=sys.stderr)
            else:
                logging.getLogger('borg.output.list').info("%1s %s", status, remove_surrogates(path))

    @staticmethod
    def build_matcher(inclexcl_patterns, include_paths):
        matcher = PatternMatcher()
        matcher.add_inclexcl(inclexcl_patterns)
        matcher.add_includepaths(include_paths)
        return matcher

    def do_serve(self, args):
        """Start in server mode. This command is usually not used manually."""
        RepositoryServer(
            restrict_to_paths=args.restrict_to_paths,
            restrict_to_repositories=args.restrict_to_repositories,
            append_only=args.append_only,
            storage_quota=args.storage_quota,
        ).serve()
        return EXIT_SUCCESS

    @with_repository(create=True, exclusive=True, manifest=False)
    def do_init(self, args, repository):
        """Initialize an empty repository"""
        path = args.location.canonical_path()
        logger.info('Initializing repository at "%s"' % path)
        try:
            key = key_creator(repository, args)
        except (EOFError, KeyboardInterrupt):
            repository.destroy()
            return EXIT_WARNING
        manifest = Manifest(key, repository)
        manifest.key = key
        manifest.write()
        repository.commit(compact=False)
        with Cache(repository, key, manifest, warn_if_unencrypted=False):
            pass
        if key.tam_required:
            tam_file = tam_required_file(repository)
            open(tam_file, 'w').close()
            logger.warning(
                '\n'
                'By default repositories initialized with this version will produce security\n'
                'errors if written to with an older version (up to and including Borg 1.0.8).\n'
                '\n'
                'If you want to use these older versions, you can disable the check by running:\n'
                'borg upgrade --disable-tam %s\n'
                '\n'
                'See https://borgbackup.readthedocs.io/en/stable/changes.html#pre-1-0-9-manifest-spoofing-vulnerability '
                'for details about the security implications.', shlex.quote(path))

        if key.NAME != 'plaintext':
            logger.warning(
                '\n'
                'IMPORTANT: you will need both KEY AND PASSPHRASE to access this repo!\n'
                'If you used a repokey mode, the key is stored in the repo, but you should back it up separately.\n'
                'Use "borg key export" to export the key, optionally in printable format.\n'
                'Write down the passphrase. Store both at safe place(s).\n')
        return self.exit_code

    @with_repository(exclusive=True, manifest=False)
    def do_check(self, args, repository):
        """Check repository consistency"""
        if args.repair:
            msg = ("This is a potentially dangerous function.\n"
                   "check --repair might lead to data loss (for kinds of corruption it is not\n"
                   "capable of dealing with). BE VERY CAREFUL!\n"
                   "\n"
                   "Type 'YES' if you understand this and want to continue: ")
            if not yes(msg, false_msg="Aborting.", invalid_msg="Invalid answer, aborting.",
                       truish=('YES', ), retry=False,
                       env_var_override='BORG_CHECK_I_KNOW_WHAT_I_AM_DOING'):
                return EXIT_ERROR
        if args.repo_only and any(
           (args.verify_data, args.first, args.last, args.prefix is not None, args.glob_archives)):
            self.print_error("--repository-only contradicts --first, --last, --prefix and --verify-data arguments.")
            return EXIT_ERROR
        if args.repair and args.max_duration:
            self.print_error("--repair does not allow --max-duration argument.")
            return EXIT_ERROR
        if args.max_duration and not args.repo_only:
            # when doing a partial repo check, we can only check crc32 checksums in segment files,
            # we can't build a fresh repo index in memory to verify the on-disk index against it.
            # thus, we should not do an archives check based on a unknown-quality on-disk repo index.
            # also, there is no max_duration support in the archives check code anyway.
            self.print_error("--repository-only is required for --max-duration support.")
            return EXIT_ERROR
        if not args.archives_only:
            if not repository.check(repair=args.repair, save_space=args.save_space, max_duration=args.max_duration):
                return EXIT_WARNING
        if args.prefix is not None:
            args.glob_archives = args.prefix + '*'
        if not args.repo_only and not ArchiveChecker().check(
                repository, repair=args.repair, archive=args.location.archive,
                first=args.first, last=args.last, sort_by=args.sort_by or 'ts', glob=args.glob_archives,
                verify_data=args.verify_data, save_space=args.save_space):
            return EXIT_WARNING
        return EXIT_SUCCESS

    @with_repository(compatibility=(Manifest.Operation.CHECK,))
    def do_change_passphrase(self, args, repository, manifest, key):
        """Change repository key file passphrase"""
        if not hasattr(key, 'change_passphrase'):
            print('This repository is not encrypted, cannot change the passphrase.')
            return EXIT_ERROR
        key.change_passphrase()
        logger.info('Key updated')
        if hasattr(key, 'find_key'):
            # print key location to make backing it up easier
            logger.info('Key location: %s', key.find_key())
        return EXIT_SUCCESS

    @with_repository(lock=False, exclusive=False, manifest=False, cache=False)
    def do_key_export(self, args, repository):
        """Export the repository key for backup"""
        manager = KeyManager(repository)
        manager.load_keyblob()
        if args.paper:
            manager.export_paperkey(args.path)
        else:
            if not args.path:
                self.print_error("output file to export key to expected")
                return EXIT_ERROR
            try:
                if args.qr:
                    manager.export_qr(args.path)
                else:
                    manager.export(args.path)
            except IsADirectoryError:
                self.print_error("'{}' must be a file, not a directory".format(args.path))
                return EXIT_ERROR
        return EXIT_SUCCESS

    @with_repository(lock=False, exclusive=False, manifest=False, cache=False)
    def do_key_import(self, args, repository):
        """Import the repository key from backup"""
        manager = KeyManager(repository)
        if args.paper:
            if args.path:
                self.print_error("with --paper import from file is not supported")
                return EXIT_ERROR
            manager.import_paperkey(args)
        else:
            if not args.path:
                self.print_error("input file to import key from expected")
                return EXIT_ERROR
            if args.path != '-' and not os.path.exists(args.path):
                self.print_error("input file does not exist: " + args.path)
                return EXIT_ERROR
            manager.import_keyfile(args)
        return EXIT_SUCCESS

    @with_repository(manifest=False)
    def do_migrate_to_repokey(self, args, repository):
        """Migrate passphrase -> repokey"""
        manifest_data = repository.get(Manifest.MANIFEST_ID)
        key_old = PassphraseKey.detect(repository, manifest_data)
        key_new = RepoKey(repository)
        key_new.target = repository
        key_new.repository_id = repository.id
        key_new.enc_key = key_old.enc_key
        key_new.enc_hmac_key = key_old.enc_hmac_key
        key_new.id_key = key_old.id_key
        key_new.chunk_seed = key_old.chunk_seed
        key_new.change_passphrase()  # option to change key protection passphrase, save
        logger.info('Key updated')
        return EXIT_SUCCESS

    def do_benchmark_crud(self, args):
        """Benchmark Create, Read, Update, Delete for archives."""
        def measurement_run(repo, path):
            archive = repo + '::borg-benchmark-crud'
            compression = '--compression=none'
            # measure create perf (without files cache to always have it chunking)
            t_start = time.monotonic()
            rc = self.do_create(self.parse_args(['create', compression, '--files-cache=disabled', archive + '1', path]))
            t_end = time.monotonic()
            dt_create = t_end - t_start
            assert rc == 0
            # now build files cache
            rc1 = self.do_create(self.parse_args(['create', compression, archive + '2', path]))
            rc2 = self.do_delete(self.parse_args(['delete', archive + '2']))
            assert rc1 == rc2 == 0
            # measure a no-change update (archive1 is still present)
            t_start = time.monotonic()
            rc1 = self.do_create(self.parse_args(['create', compression, archive + '3', path]))
            t_end = time.monotonic()
            dt_update = t_end - t_start
            rc2 = self.do_delete(self.parse_args(['delete', archive + '3']))
            assert rc1 == rc2 == 0
            # measure extraction (dry-run: without writing result to disk)
            t_start = time.monotonic()
            rc = self.do_extract(self.parse_args(['extract', '--dry-run', archive + '1']))
            t_end = time.monotonic()
            dt_extract = t_end - t_start
            assert rc == 0
            # measure archive deletion (of LAST present archive with the data)
            t_start = time.monotonic()
            rc = self.do_delete(self.parse_args(['delete', archive + '1']))
            t_end = time.monotonic()
            dt_delete = t_end - t_start
            assert rc == 0
            return dt_create, dt_update, dt_extract, dt_delete

        @contextmanager
        def test_files(path, count, size, random):
            try:
                path = os.path.join(path, 'borg-test-data')
                os.makedirs(path)
                z_buff = None if random else memoryview(zeros)[:size] if size <= len(zeros) else b'\0' * size
                for i in range(count):
                    fname = os.path.join(path, 'file_%d' % i)
                    data = z_buff if not random else os.urandom(size)
                    with SyncFile(fname, binary=True) as fd:  # used for posix_fadvise's sake
                        fd.write(data)
                yield path
            finally:
                shutil.rmtree(path)

        if '_BORG_BENCHMARK_CRUD_TEST' in os.environ:
            tests = [
                ('Z-TEST', 1, 1, False),
                ('R-TEST', 1, 1, True),
            ]
        else:
            tests = [
                ('Z-BIG', 10, 100000000, False),
                ('R-BIG', 10, 100000000, True),
                ('Z-MEDIUM', 1000, 1000000, False),
                ('R-MEDIUM', 1000, 1000000, True),
                ('Z-SMALL', 10000, 10000, False),
                ('R-SMALL', 10000, 10000, True),
            ]

        for msg, count, size, random in tests:
            with test_files(args.path, count, size, random) as path:
                dt_create, dt_update, dt_extract, dt_delete = measurement_run(args.location.canonical_path(), path)
            total_size_MB = count * size / 1e06
            file_size_formatted = format_file_size(size)
            content = 'random' if random else 'all-zero'
            fmt = '%s-%-10s %9.2f MB/s (%d * %s %s files: %.2fs)'
            print(fmt % ('C', msg, total_size_MB / dt_create, count, file_size_formatted, content, dt_create))
            print(fmt % ('R', msg, total_size_MB / dt_extract, count, file_size_formatted, content, dt_extract))
            print(fmt % ('U', msg, total_size_MB / dt_update, count, file_size_formatted, content, dt_update))
            print(fmt % ('D', msg, total_size_MB / dt_delete, count, file_size_formatted, content, dt_delete))

        return 0

    @with_repository(fake='dry_run', exclusive=True, compatibility=(Manifest.Operation.WRITE,))
    def do_create(self, args, repository, manifest=None, key=None):
        """Create new archive"""
        matcher = PatternMatcher(fallback=True)
        matcher.add_inclexcl(args.patterns)

        def create_inner(archive, cache, fso):
            # Add cache dir to inode_skip list
            skip_inodes = set()
            try:
                st = os.stat(get_cache_dir())
                skip_inodes.add((st.st_ino, st.st_dev))
            except OSError:
                pass
            # Add local repository dir to inode_skip list
            if not args.location.host:
                try:
                    st = os.stat(args.location.path)
                    skip_inodes.add((st.st_ino, st.st_dev))
                except OSError:
                    pass
            logger.debug('Processing files ...')
            if args.content_from_command:
                path = args.stdin_name
                mode = args.stdin_mode
                user = args.stdin_user
                group = args.stdin_group
                if not dry_run:
                    try:
                        try:
                            proc = subprocess.Popen(args.paths, stdout=subprocess.PIPE)
                        except (FileNotFoundError, PermissionError) as e:
                            self.print_error('Failed to execute command: %s', e)
                            return self.exit_code
                        status = fso.process_pipe(path=path, cache=cache, fd=proc.stdout, mode=mode, user=user, group=group)
                        rc = proc.wait()
                        if rc != 0:
                            self.print_error('Command %r exited with status %d', args.paths[0], rc)
                            return self.exit_code
                    except BackupOSError as e:
                        self.print_error('%s: %s', path, e)
                        return self.exit_code
                else:
                    status = '-'
                self.print_file_status(status, path)
            elif args.paths_from_command or args.paths_from_stdin:
                paths_sep = eval_escapes(args.paths_delimiter) if args.paths_delimiter is not None else '\n'
                if args.paths_from_command:
                    try:
                        proc = subprocess.Popen(args.paths, stdout=subprocess.PIPE)
                    except (FileNotFoundError, PermissionError) as e:
                        self.print_error('Failed to execute command: %s', e)
                        return self.exit_code
                    pipe_bin = proc.stdout
                else:  # args.paths_from_stdin == True
                    pipe_bin = sys.stdin.buffer
                pipe = TextIOWrapper(pipe_bin, errors='surrogateescape')
                for path in iter_separated(pipe, paths_sep):
                    try:
                        with backup_io('stat'):
                            st = os_stat(path=path, parent_fd=None, name=None, follow_symlinks=False)
                        status = self._process_any(path=path, parent_fd=None, name=None, st=st, fso=fso,
                                                   cache=cache, read_special=args.read_special, dry_run=dry_run)
                    except (BackupOSError, BackupError) as e:
                        self.print_warning('%s: %s', path, e)
                        status = 'E'
                    if status == 'C':
                        self.print_warning('%s: file changed while we backed it up', path)
                    self.print_file_status(status, path)
                if args.paths_from_command:
                    rc = proc.wait()
                    if rc != 0:
                        self.print_error('Command %r exited with status %d', args.paths[0], rc)
                        return self.exit_code
            else:
                for path in args.paths:
                    if path == '-':  # stdin
                        path = args.stdin_name
                        mode = args.stdin_mode
                        user = args.stdin_user
                        group = args.stdin_group
                        if not dry_run:
                            try:
                                status = fso.process_pipe(path=path, cache=cache, fd=sys.stdin.buffer, mode=mode, user=user, group=group)
                            except BackupOSError as e:
                                status = 'E'
                                self.print_warning('%s: %s', path, e)
                        else:
                            status = '-'
                        self.print_file_status(status, path)
                        continue
                    path = os.path.normpath(path)
                    parent_dir = os.path.dirname(path) or '.'
                    name = os.path.basename(path)
                    # note: for path == '/':  name == '' and parent_dir == '/'.
                    # the empty name will trigger a fall-back to path-based processing in os_stat and os_open.
                    with OsOpen(path=parent_dir, flags=flags_root, noatime=True, op='open_root') as parent_fd:
                        try:
                            st = os_stat(path=path, parent_fd=parent_fd, name=name, follow_symlinks=False)
                        except OSError as e:
                            self.print_warning('%s: %s', path, e)
                            continue
                        if args.one_file_system:
                            restrict_dev = st.st_dev
                        else:
                            restrict_dev = None
                        self._rec_walk(path=path, parent_fd=parent_fd, name=name,
                                       fso=fso, cache=cache, matcher=matcher,
                                       exclude_caches=args.exclude_caches, exclude_if_present=args.exclude_if_present,
                                       keep_exclude_tags=args.keep_exclude_tags, skip_inodes=skip_inodes,
                                       restrict_dev=restrict_dev, read_special=args.read_special, dry_run=dry_run)
                        # if we get back here, we've finished recursing into <path>,
                        # we do not ever want to get back in there (even if path is given twice as recursion root)
                        skip_inodes.add((st.st_ino, st.st_dev))
            if not dry_run:
                if args.progress:
                    archive.stats.show_progress(final=True)
                archive.stats += fso.stats
                if sig_int:
                    # do not save the archive if the user ctrl-c-ed - it is valid, but incomplete.
                    # we already have a checkpoint archive in this case.
                    self.print_error("Got Ctrl-C / SIGINT.")
                else:
                    archive.save(comment=args.comment, timestamp=args.timestamp, stats=archive.stats)
                    args.stats |= args.json
                    if args.stats:
                        if args.json:
                            json_print(basic_json_data(manifest, cache=cache, extra={
                                'archive': archive,
                            }))
                        else:
                            log_multi(DASHES,
                                      str(archive),
                                      DASHES,
                                      STATS_HEADER,
                                      str(archive.stats),
                                      str(cache),
                                      DASHES, logger=logging.getLogger('borg.output.stats'))

        self.output_filter = args.output_filter
        self.output_list = args.output_list
        self.noflags = args.nobsdflags or args.noflags
        self.noacls = args.noacls
        self.noxattrs = args.noxattrs
        self.exclude_nodump = args.exclude_nodump
        dry_run = args.dry_run
        t0 = datetime.utcnow()
        t0_monotonic = time.monotonic()
        logger.info('Creating archive at "%s"' % args.location.orig)
        if not dry_run:
            with Cache(repository, key, manifest, progress=args.progress,
                       lock_wait=self.lock_wait, permit_adhoc_cache=args.no_cache_sync,
                       cache_mode=args.files_cache_mode, iec=args.iec) as cache:
                archive = Archive(repository, key, manifest, args.location.archive, cache=cache,
                                  create=True, checkpoint_interval=args.checkpoint_interval,
                                  numeric_ids=args.numeric_ids, noatime=not args.atime, noctime=args.noctime,
                                  progress=args.progress,
                                  chunker_params=args.chunker_params, start=t0, start_monotonic=t0_monotonic,
                                  log_json=args.log_json, iec=args.iec)
                metadata_collector = MetadataCollector(noatime=not args.atime, noctime=args.noctime,
                    noflags=args.nobsdflags or args.noflags, noacls=args.noacls, noxattrs=args.noxattrs,
                    numeric_ids=args.numeric_ids, nobirthtime=args.nobirthtime)
                cp = ChunksProcessor(cache=cache, key=key,
                    add_item=archive.add_item, write_checkpoint=archive.write_checkpoint,
                    checkpoint_interval=args.checkpoint_interval, rechunkify=False)
                fso = FilesystemObjectProcessors(metadata_collector=metadata_collector, cache=cache, key=key,
                    process_file_chunks=cp.process_file_chunks, add_item=archive.add_item,
                    chunker_params=args.chunker_params, show_progress=args.progress, sparse=args.sparse,
                    log_json=args.log_json, iec=args.iec, file_status_printer=self.print_file_status)
                create_inner(archive, cache, fso)
        else:
            create_inner(None, None, None)
        return self.exit_code

    def _process_any(self, *, path, parent_fd, name, st, fso, cache, read_special, dry_run):
        """
        Call the right method on the given FilesystemObjectProcessor.
        """

        if dry_run:
            return '-'
        elif stat.S_ISREG(st.st_mode):
            return fso.process_file(path=path, parent_fd=parent_fd, name=name, st=st, cache=cache)
        elif stat.S_ISDIR(st.st_mode):
            return fso.process_dir(path=path, parent_fd=parent_fd, name=name, st=st)
        elif stat.S_ISLNK(st.st_mode):
            if not read_special:
                return fso.process_symlink(path=path, parent_fd=parent_fd, name=name, st=st)
            else:
                try:
                    st_target = os_stat(path=path, parent_fd=parent_fd, name=name, follow_symlinks=True)
                except OSError:
                    special = False
                else:
                    special = is_special(st_target.st_mode)
                if special:
                    return fso.process_file(path=path, parent_fd=parent_fd, name=name, st=st_target,
                                              cache=cache, flags=flags_special_follow)
                else:
                    return fso.process_symlink(path=path, parent_fd=parent_fd, name=name, st=st)
        elif stat.S_ISFIFO(st.st_mode):
            if not read_special:
                return fso.process_fifo(path=path, parent_fd=parent_fd, name=name, st=st)
            else:
                return fso.process_file(path=path, parent_fd=parent_fd, name=name, st=st,
                                        cache=cache, flags=flags_special)
        elif stat.S_ISCHR(st.st_mode):
            if not read_special:
                return fso.process_dev(path=path, parent_fd=parent_fd, name=name, st=st, dev_type='c')
            else:
                return fso.process_file(path=path, parent_fd=parent_fd, name=name, st=st,
                                        cache=cache, flags=flags_special)
        elif stat.S_ISBLK(st.st_mode):
            if not read_special:
                return fso.process_dev(path=path, parent_fd=parent_fd, name=name, st=st, dev_type='b')
            else:
                return fso.process_file(path=path, parent_fd=parent_fd, name=name, st=st,
                                        cache=cache, flags=flags_special)
        elif stat.S_ISSOCK(st.st_mode):
            # Ignore unix sockets
            return
        elif stat.S_ISDOOR(st.st_mode):
            # Ignore Solaris doors
            return
        elif stat.S_ISPORT(st.st_mode):
            # Ignore Solaris event ports
            return
        else:
            self.print_warning('Unknown file type: %s', path)
            return

    def _rec_walk(self, *, path, parent_fd, name, fso, cache, matcher,
                  exclude_caches, exclude_if_present, keep_exclude_tags,
                  skip_inodes, restrict_dev, read_special, dry_run):
        """
        Process *path* (or, preferably, parent_fd/name) recursively according to the various parameters.

        This should only raise on critical errors. Per-item errors must be handled within this method.
        """
        if sig_int and sig_int.action_done():
            # the user says "get out of here!" and we have already completed the desired action.
            return

        status = None
        try:
            recurse_excluded_dir = False
            if matcher.match(path):
                with backup_io('stat'):
                    st = os_stat(path=path, parent_fd=parent_fd, name=name, follow_symlinks=False)
            else:
                self.print_file_status('x', path)
                # get out here as quickly as possible:
                # we only need to continue if we shall recurse into an excluded directory.
                # if we shall not recurse, then do not even touch (stat()) the item, it
                # could trigger an error, e.g. if access is forbidden, see #3209.
                if not matcher.recurse_dir:
                    return
                recurse_excluded_dir = True
                with backup_io('stat'):
                    st = os_stat(path=path, parent_fd=parent_fd, name=name, follow_symlinks=False)
                if not stat.S_ISDIR(st.st_mode):
                    return

            if (st.st_ino, st.st_dev) in skip_inodes:
                return
            # if restrict_dev is given, we do not want to recurse into a new filesystem,
            # but we WILL save the mountpoint directory (or more precise: the root
            # directory of the mounted filesystem that shadows the mountpoint dir).
            recurse = restrict_dev is None or st.st_dev == restrict_dev

            if self.exclude_nodump:
                # Ignore if nodump flag is set
                with backup_io('flags'):
                    if get_flags(path=path, st=st) & stat.UF_NODUMP:
                        self.print_file_status('x', path)
                        return

            if not stat.S_ISDIR(st.st_mode):
                # directories cannot go in this branch because they can be excluded based on tag
                # files they might contain
                status = self._process_any(path=path, parent_fd=parent_fd, name=name, st=st, fso=fso, cache=cache,
                                           read_special=read_special, dry_run=dry_run)
            else:
                with OsOpen(path=path, parent_fd=parent_fd, name=name, flags=flags_dir,
                            noatime=True, op='dir_open') as child_fd:
                    # child_fd is None for directories on windows, in that case a race condition check is not possible.
                    if child_fd is not None:
                        with backup_io('fstat'):
                            st = stat_update_check(st, os.fstat(child_fd))
                    if recurse:
                        tag_names = dir_is_tagged(path, exclude_caches, exclude_if_present)
                        if tag_names:
                            # if we are already recursing in an excluded dir, we do not need to do anything else than
                            # returning (we do not need to archive or recurse into tagged directories), see #3991:
                            if not recurse_excluded_dir:
                                if keep_exclude_tags:
                                    if not dry_run:
                                        fso.process_dir_with_fd(path=path, fd=child_fd, st=st)
                                    for tag_name in tag_names:
                                        tag_path = os.path.join(path, tag_name)
                                        self._rec_walk(
                                                path=tag_path, parent_fd=child_fd, name=tag_name, fso=fso, cache=cache,
                                                matcher=matcher, exclude_caches=exclude_caches, exclude_if_present=exclude_if_present,
                                                keep_exclude_tags=keep_exclude_tags, skip_inodes=skip_inodes,
                                                restrict_dev=restrict_dev, read_special=read_special, dry_run=dry_run)
                                self.print_file_status('x', path)
                            return
                    if not recurse_excluded_dir and not dry_run:
                        status = fso.process_dir_with_fd(path=path, fd=child_fd, st=st)
                    if recurse:
                        with backup_io('scandir'):
                            entries = helpers.scandir_inorder(path=path, fd=child_fd)
                        for dirent in entries:
                            normpath = os.path.normpath(os.path.join(path, dirent.name))
                            self._rec_walk(
                                    path=normpath, parent_fd=child_fd, name=dirent.name, fso=fso, cache=cache, matcher=matcher,
                                    exclude_caches=exclude_caches, exclude_if_present=exclude_if_present,
                                    keep_exclude_tags=keep_exclude_tags, skip_inodes=skip_inodes, restrict_dev=restrict_dev,
                                    read_special=read_special, dry_run=dry_run)

        except (BackupOSError, BackupError) as e:
            self.print_warning('%s: %s', path, e)
            status = 'E'
        if status == 'C':
            self.print_warning('%s: file changed while we backed it up', path)
        if not recurse_excluded_dir:
            self.print_file_status(status, path)

    @staticmethod
    def build_filter(matcher, peek_and_store_hardlink_masters, strip_components):
        if strip_components:
            def item_filter(item):
                matched = matcher.match(item.path) and os.sep.join(item.path.split(os.sep)[strip_components:])
                peek_and_store_hardlink_masters(item, matched)
                return matched
        else:
            def item_filter(item):
                matched = matcher.match(item.path)
                peek_and_store_hardlink_masters(item, matched)
                return matched
        return item_filter

    @with_repository(compatibility=(Manifest.Operation.READ,))
    @with_archive
    def do_extract(self, args, repository, manifest, key, archive):
        """Extract archive contents"""
        # be restrictive when restoring files, restore permissions later
        if sys.getfilesystemencoding() == 'ascii':
            logger.warning('Warning: File system encoding is "ascii", extracting non-ascii filenames will not be supported.')
            if sys.platform.startswith(('linux', 'freebsd', 'netbsd', 'openbsd', 'darwin', )):
                logger.warning('Hint: You likely need to fix your locale setup. E.g. install locales and use: LANG=en_US.UTF-8')

        matcher = self.build_matcher(args.patterns, args.paths)

        progress = args.progress
        output_list = args.output_list
        dry_run = args.dry_run
        stdout = args.stdout
        sparse = args.sparse
        strip_components = args.strip_components
        dirs = []
        partial_extract = not matcher.empty() or strip_components
        hardlink_masters = {} if partial_extract or not has_link else None

        def peek_and_store_hardlink_masters(item, matched):
            # not has_link:
            # OS does not have hardlink capability thus we need to remember the chunks so that
            # we can extract all hardlinks as separate normal (not-hardlinked) files instead.
            #
            # partial_extract and not matched and hardlinkable:
            # we do not extract the very first hardlink, so we need to remember the chunks
            # in hardlinks_master, so we can use them when we extract some 2nd+ hardlink item
            # that has no chunks list.
            if ((not has_link or (partial_extract and not matched and hardlinkable(item.mode))) and
                    (item.get('hardlink_master', True) and 'source' not in item)):
                hardlink_masters[item.get('path')] = (item.get('chunks'), None)

        filter = self.build_filter(matcher, peek_and_store_hardlink_masters, strip_components)
        if progress:
            pi = ProgressIndicatorPercent(msg='%5.1f%% Extracting: %s', step=0.1, msgid='extract')
            pi.output('Calculating total archive size for the progress indicator (might take long for large archives)')
            extracted_size = sum(item.get_size(hardlink_masters) for item in archive.iter_items(filter))
            pi.total = extracted_size
        else:
            pi = None

        for item in archive.iter_items(filter, partial_extract=partial_extract,
                                       preload=True, hardlink_masters=hardlink_masters):
            orig_path = item.path
            if strip_components:
                item.path = os.sep.join(orig_path.split(os.sep)[strip_components:])
            if not args.dry_run:
                while dirs and not item.path.startswith(dirs[-1].path):
                    dir_item = dirs.pop(-1)
                    try:
                        archive.extract_item(dir_item, stdout=stdout)
                    except BackupOSError as e:
                        self.print_warning('%s: %s', remove_surrogates(dir_item.path), e)
            if output_list:
                logging.getLogger('borg.output.list').info(remove_surrogates(item.path))
            try:
                if dry_run:
                    archive.extract_item(item, dry_run=True, pi=pi)
                else:
                    if stat.S_ISDIR(item.mode):
                        dirs.append(item)
                        archive.extract_item(item, stdout=stdout, restore_attrs=False)
                    else:
                        archive.extract_item(item, stdout=stdout, sparse=sparse, hardlink_masters=hardlink_masters,
                                             stripped_components=strip_components, original_path=orig_path, pi=pi)
            except (BackupOSError, BackupError) as e:
                self.print_warning('%s: %s', remove_surrogates(orig_path), e)

        if pi:
            pi.finish()

        if not args.dry_run:
            pi = ProgressIndicatorPercent(total=len(dirs), msg='Setting directory permissions %3.0f%%',
                                          msgid='extract.permissions')
            while dirs:
                pi.show()
                dir_item = dirs.pop(-1)
                try:
                    archive.extract_item(dir_item, stdout=stdout)
                except BackupOSError as e:
                    self.print_warning('%s: %s', remove_surrogates(dir_item.path), e)
        for pattern in matcher.get_unmatched_include_patterns():
            self.print_warning("Include pattern '%s' never matched.", pattern)
        if pi:
            # clear progress output
            pi.finish()
        return self.exit_code

    @with_repository(compatibility=(Manifest.Operation.READ,))
    @with_archive
    def do_export_tar(self, args, repository, manifest, key, archive):
        """Export archive contents as a tarball"""
        self.output_list = args.output_list

        # A quick note about the general design of tar_filter and tarfile;
        # The tarfile module of Python can provide some compression mechanisms
        # by itself, using the builtin gzip, bz2 and lzma modules (and "tarmodes"
        # such as "w:xz").
        #
        # Doing so would have three major drawbacks:
        # For one the compressor runs on the same thread as the program using the
        # tarfile, stealing valuable CPU time from Borg and thus reducing throughput.
        # Then this limits the available options - what about lz4? Brotli? zstd?
        # The third issue is that systems can ship more optimized versions than those
        # built into Python, e.g. pigz or pxz, which can use more than one thread for
        # compression.
        #
        # Therefore we externalize compression by using a filter program, which has
        # none of these drawbacks. The only issue of using an external filter is
        # that it has to be installed -- hardly a problem, considering that
        # the decompressor must be installed as well to make use of the exported tarball!

        filter = get_tar_filter(args.tarfile, decompress=False) if args.tar_filter == 'auto' else args.tar_filter

        tarstream = dash_open(args.tarfile, 'wb')
        tarstream_close = args.tarfile != '-'

        with create_filter_process(filter, stream=tarstream, stream_close=tarstream_close, inbound=False) as _stream:
            self._export_tar(args, archive, _stream)

        return self.exit_code

    def _export_tar(self, args, archive, tarstream):
        matcher = self.build_matcher(args.patterns, args.paths)

        progress = args.progress
        output_list = args.output_list
        strip_components = args.strip_components
        partial_extract = not matcher.empty() or strip_components
        hardlink_masters = {} if partial_extract else None

        def peek_and_store_hardlink_masters(item, matched):
            if ((partial_extract and not matched and hardlinkable(item.mode)) and
                    (item.get('hardlink_master', True) and 'source' not in item)):
                hardlink_masters[item.get('path')] = (item.get('chunks'), None)

        filter = self.build_filter(matcher, peek_and_store_hardlink_masters, strip_components)

        # The | (pipe) symbol instructs tarfile to use a streaming mode of operation
        # where it never seeks on the passed fileobj.
        tar = tarfile.open(fileobj=tarstream, mode='w|', format=tarfile.GNU_FORMAT)

        if progress:
            pi = ProgressIndicatorPercent(msg='%5.1f%% Processing: %s', step=0.1, msgid='extract')
            pi.output('Calculating size')
            extracted_size = sum(item.get_size(hardlink_masters) for item in archive.iter_items(filter))
            pi.total = extracted_size
        else:
            pi = None

        def item_content_stream(item):
            """
            Return a file-like object that reads from the chunks of *item*.
            """
            chunk_iterator = archive.pipeline.fetch_many([chunk_id for chunk_id, _, _ in item.chunks],
                                                         is_preloaded=True)
            if pi:
                info = [remove_surrogates(item.path)]
                return ChunkIteratorFileWrapper(chunk_iterator,
                                                lambda read_bytes: pi.show(increase=len(read_bytes), info=info))
            else:
                return ChunkIteratorFileWrapper(chunk_iterator)

        def item_to_tarinfo(item, original_path):
            """
            Transform a Borg *item* into a tarfile.TarInfo object.

            Return a tuple (tarinfo, stream), where stream may be a file-like object that represents
            the file contents, if any, and is None otherwise. When *tarinfo* is None, the *item*
            cannot be represented as a TarInfo object and should be skipped.
            """

            # If we would use the PAX (POSIX) format (which we currently don't),
            # we can support most things that aren't possible with classic tar
            # formats, including GNU tar, such as:
            # atime, ctime, possibly Linux capabilities (security.* xattrs)
            # and various additions supported by GNU tar in POSIX mode.

            stream = None
            tarinfo = tarfile.TarInfo()
            tarinfo.name = item.path
            tarinfo.mtime = item.mtime / 1e9
            tarinfo.mode = stat.S_IMODE(item.mode)
            tarinfo.uid = item.uid
            tarinfo.gid = item.gid
            tarinfo.uname = item.user or ''
            tarinfo.gname = item.group or ''
            # The linkname in tar has the same dual use the 'source' attribute of Borg items,
            # i.e. for symlinks it means the destination, while for hardlinks it refers to the
            # file.
            # Since hardlinks in tar have a different type code (LNKTYPE) the format might
            # support hardlinking arbitrary objects (including symlinks and directories), but
            # whether implementations actually support that is a whole different question...
            tarinfo.linkname = ""

            modebits = stat.S_IFMT(item.mode)
            if modebits == stat.S_IFREG:
                tarinfo.type = tarfile.REGTYPE
                if 'source' in item:
                    source = os.sep.join(item.source.split(os.sep)[strip_components:])
                    if hardlink_masters is None:
                        linkname = source
                    else:
                        chunks, linkname = hardlink_masters.get(item.source, (None, source))
                    if linkname:
                        # Master was already added to the archive, add a hardlink reference to it.
                        tarinfo.type = tarfile.LNKTYPE
                        tarinfo.linkname = linkname
                    elif chunks is not None:
                        # The item which has the chunks was not put into the tar, therefore
                        # we do that now and update hardlink_masters to reflect that.
                        item.chunks = chunks
                        tarinfo.size = item.get_size()
                        stream = item_content_stream(item)
                        hardlink_masters[item.get('source') or original_path] = (None, item.path)
                else:
                    tarinfo.size = item.get_size()
                    stream = item_content_stream(item)
            elif modebits == stat.S_IFDIR:
                tarinfo.type = tarfile.DIRTYPE
            elif modebits == stat.S_IFLNK:
                tarinfo.type = tarfile.SYMTYPE
                tarinfo.linkname = item.source
            elif modebits == stat.S_IFBLK:
                tarinfo.type = tarfile.BLKTYPE
                tarinfo.devmajor = os.major(item.rdev)
                tarinfo.devminor = os.minor(item.rdev)
            elif modebits == stat.S_IFCHR:
                tarinfo.type = tarfile.CHRTYPE
                tarinfo.devmajor = os.major(item.rdev)
                tarinfo.devminor = os.minor(item.rdev)
            elif modebits == stat.S_IFIFO:
                tarinfo.type = tarfile.FIFOTYPE
            else:
                self.print_warning('%s: unsupported file type %o for tar export', remove_surrogates(item.path), modebits)
                set_ec(EXIT_WARNING)
                return None, stream
            return tarinfo, stream

        for item in archive.iter_items(filter, partial_extract=partial_extract,
                                       preload=True, hardlink_masters=hardlink_masters):
            orig_path = item.path
            if strip_components:
                item.path = os.sep.join(orig_path.split(os.sep)[strip_components:])
            tarinfo, stream = item_to_tarinfo(item, orig_path)
            if tarinfo:
                if output_list:
                    logging.getLogger('borg.output.list').info(remove_surrogates(orig_path))
                tar.addfile(tarinfo, stream)

        if pi:
            pi.finish()

        # This does not close the fileobj (tarstream) we passed to it -- a side effect of the | mode.
        tar.close()

        for pattern in matcher.get_unmatched_include_patterns():
            self.print_warning("Include pattern '%s' never matched.", pattern)
        return self.exit_code

    @with_repository(compatibility=(Manifest.Operation.READ,))
    @with_archive
    def do_diff(self, args, repository, manifest, key, archive):
        """Diff contents of two archives"""

        def print_json_output(diff, path):
            print(json.dumps({"path": path, "changes": [j for j, str in diff]}))

        def print_text_output(diff, path):
            print("{:<19} {}".format(' '.join([str for j, str in diff]), path))

        print_output = print_json_output if args.json_lines else print_text_output

        archive1 = archive
        archive2 = Archive(repository, key, manifest, args.archive2,
                           consider_part_files=args.consider_part_files)

        can_compare_chunk_ids = archive1.metadata.get('chunker_params', False) == archive2.metadata.get(
            'chunker_params', True) or args.same_chunker_params
        if not can_compare_chunk_ids:
            self.print_warning('--chunker-params might be different between archives, diff will be slow.\n'
                               'If you know for certain that they are the same, pass --same-chunker-params '
                               'to override this check.')

        matcher = self.build_matcher(args.patterns, args.paths)

        diffs = Archive.compare_archives_iter(archive1, archive2, matcher, can_compare_chunk_ids=can_compare_chunk_ids)
        # Conversion to string and filtering for diff.equal to save memory if sorting
        diffs = ((path, diff.changes()) for path, diff in diffs if not diff.equal)

        if args.sort:
            diffs = sorted(diffs)

        for path, diff in diffs:
            print_output(diff, path)

        for pattern in matcher.get_unmatched_include_patterns():
            self.print_warning("Include pattern '%s' never matched.", pattern)

        return self.exit_code

    @with_repository(exclusive=True, cache=True, compatibility=(Manifest.Operation.CHECK,))
    @with_archive
    def do_rename(self, args, repository, manifest, key, cache, archive):
        """Rename an existing archive"""
        archive.rename(args.name)
        manifest.write()
        repository.commit(compact=False)
        cache.commit()
        return self.exit_code

    @with_repository(exclusive=True, manifest=False)
    def do_delete(self, args, repository):
        """Delete an existing repository or archives"""
        archive_filter_specified = any((args.first, args.last, args.prefix is not None, args.glob_archives))
        explicit_archives_specified = args.location.archive or args.archives
        self.output_list = args.output_list
        if archive_filter_specified and explicit_archives_specified:
            self.print_error('Mixing archive filters and explicitly named archives is not supported.')
            return self.exit_code
        if archive_filter_specified or explicit_archives_specified:
            return self._delete_archives(args, repository)
        else:
            return self._delete_repository(args, repository)

    def _delete_archives(self, args, repository):
        """Delete archives"""
        dry_run = args.dry_run

        manifest, key = Manifest.load(repository, (Manifest.Operation.DELETE,))

        if args.location.archive or args.archives:
            archives = list(args.archives)
            if args.location.archive:
                archives.insert(0, args.location.archive)
            archive_names = tuple(archives)
        else:
            args.consider_checkpoints = True
            archive_names = tuple(x.name for x in manifest.archives.list_considering(args))
            if not archive_names:
                return self.exit_code

        if args.forced == 2:
            deleted = False
            logger_list = logging.getLogger('borg.output.list')
            for i, archive_name in enumerate(archive_names, 1):
                try:
                    current_archive = manifest.archives.pop(archive_name)
                except KeyError:
                    self.exit_code = EXIT_WARNING
                    logger.warning('Archive {} not found ({}/{}).'.format(archive_name, i, len(archive_names)))
                else:
                    deleted = True
                    if self.output_list:
                        msg = 'Would delete: {} ({}/{})' if dry_run else 'Deleted archive: {} ({}/{})'
                        logger_list.info(msg.format(format_archive(current_archive),
                                                    i, len(archive_names)))
            if dry_run:
                logger.info('Finished dry-run.')
            elif deleted:
                manifest.write()
                # note: might crash in compact() after committing the repo
                repository.commit(compact=False)
                logger.warning('Done. Run "borg check --repair" to clean up the mess.')
            else:
                logger.warning('Aborted.')
            return self.exit_code

        stats = Statistics()
        with Cache(repository, key, manifest, progress=args.progress, lock_wait=self.lock_wait) as cache:
            msg_delete = 'Would delete archive: {} ({}/{})' if dry_run else 'Deleting archive: {} ({}/{})'
            msg_not_found = 'Archive {} not found ({}/{}).'
            logger_list = logging.getLogger('borg.output.list')
            for i, archive_name in enumerate(archive_names, 1):
                try:
                    archive_info = manifest.archives[archive_name]
                except KeyError:
                    logger.warning(msg_not_found.format(archive_name, i, len(archive_names)))
                else:
                    if self.output_list:
                        logger_list.info(msg_delete.format(format_archive(archive_info), i, len(archive_names)))

                    if not dry_run:
                        archive = Archive(repository, key, manifest, archive_name, cache=cache,
                                          consider_part_files=args.consider_part_files)
                        archive.delete(stats, progress=args.progress, forced=args.forced)

            if not dry_run:
                manifest.write()
                repository.commit(compact=False, save_space=args.save_space)
                cache.commit()
            if args.stats:
                log_multi(DASHES,
                          STATS_HEADER,
                          stats.summary.format(label='Deleted data:', stats=stats),
                          str(cache),
                          DASHES, logger=logging.getLogger('borg.output.stats'))

        return self.exit_code

    def _delete_repository(self, args, repository):
        """Delete a repository"""
        dry_run = args.dry_run
        keep_security_info = args.keep_security_info

        if not args.cache_only:
            msg = []
            try:
                manifest, key = Manifest.load(repository, Manifest.NO_OPERATION_CHECK)
            except NoManifestError:
                msg.append("You requested to completely DELETE the repository *including* all archives it may "
                           "contain.")
                msg.append("This repository seems to have no manifest, so we can't tell anything about its "
                           "contents.")
            else:
                if self.output_list:
                    msg.append("You requested to completely DELETE the repository *including* all archives it "
                               "contains:")
                    for archive_info in manifest.archives.list(sort_by=['ts']):
                        msg.append(format_archive(archive_info))
                else:
                    msg.append("You requested to completely DELETE the repository *including* %d archives it contains."
                               % len(manifest.archives))
            msg.append("Type 'YES' if you understand this and want to continue: ")
            msg = '\n'.join(msg)
            if not yes(msg, false_msg="Aborting.", invalid_msg='Invalid answer, aborting.', truish=('YES',),
                       retry=False, env_var_override='BORG_DELETE_I_KNOW_WHAT_I_AM_DOING'):
                self.exit_code = EXIT_ERROR
                return self.exit_code
            if not dry_run:
                repository.destroy()
                logger.info("Repository deleted.")
                if not keep_security_info:
                    SecurityManager.destroy(repository)
            else:
                logger.info("Would delete repository.")
                logger.info("Would %s security info." % ("keep" if keep_security_info else "delete"))
        if not dry_run:
            Cache.destroy(repository)
            logger.info("Cache deleted.")
        else:
            logger.info("Would delete cache.")
        return self.exit_code

    def do_mount(self, args):
        """Mount archive or an entire repository as a FUSE filesystem"""
        # Perform these checks before opening the repository and asking for a passphrase.

        from .fuse_impl import llfuse, BORG_FUSE_IMPL
        if llfuse is None:
            self.print_error('borg mount not available: no FUSE support, BORG_FUSE_IMPL=%s.' % BORG_FUSE_IMPL)
            return self.exit_code

        if not os.path.isdir(args.mountpoint) or not os.access(args.mountpoint, os.R_OK | os.W_OK | os.X_OK):
            self.print_error('%s: Mountpoint must be a writable directory' % args.mountpoint)
            return self.exit_code

        return self._do_mount(args)

    @with_repository(compatibility=(Manifest.Operation.READ,))
    def _do_mount(self, args, repository, manifest, key):
        from .fuse import FuseOperations

        with cache_if_remote(repository, decrypted_cache=key) as cached_repo:
            operations = FuseOperations(key, repository, manifest, args, cached_repo)
            logger.info("Mounting filesystem")
            try:
                operations.mount(args.mountpoint, args.options, args.foreground)
            except RuntimeError:
                # Relevant error message already printed to stderr by FUSE
                self.exit_code = EXIT_ERROR
        return self.exit_code

    def do_umount(self, args):
        """un-mount the FUSE filesystem"""
        return umount(args.mountpoint)

    @with_repository(compatibility=(Manifest.Operation.READ,))
    def do_list(self, args, repository, manifest, key):
        """List archive or repository contents"""
        if args.location.archive:
            if args.json:
                self.print_error('The --json option is only valid for listing archives, not archive contents.')
                return self.exit_code
            return self._list_archive(args, repository, manifest, key)
        else:
            if args.json_lines:
                self.print_error('The --json-lines option is only valid for listing archive contents, not archives.')
                return self.exit_code
            return self._list_repository(args, repository, manifest, key)

    def _list_archive(self, args, repository, manifest, key):
        matcher = self.build_matcher(args.patterns, args.paths)
        if args.format is not None:
            format = args.format
        elif args.short:
            format = "{path}{NL}"
        else:
            format = "{mode} {user:6} {group:6} {size:8} {mtime} {path}{extra}{NL}"

        def _list_inner(cache):
            archive = Archive(repository, key, manifest, args.location.archive, cache=cache,
                              consider_part_files=args.consider_part_files)

            formatter = ItemFormatter(archive, format, json_lines=args.json_lines)
            for item in archive.iter_items(lambda item: matcher.match(item.path)):
                sys.stdout.write(formatter.format_item(item))

        # Only load the cache if it will be used
        if ItemFormatter.format_needs_cache(format):
            with Cache(repository, key, manifest, lock_wait=self.lock_wait) as cache:
                _list_inner(cache)
        else:
            _list_inner(cache=None)

        return self.exit_code

    def _list_repository(self, args, repository, manifest, key):
        if args.format is not None:
            format = args.format
        elif args.short:
            format = "{archive}{NL}"
        else:
            format = "{archive:<36} {time} [{id}]{NL}"
        formatter = ArchiveFormatter(format, repository, manifest, key, json=args.json, iec=args.iec)

        output_data = []

        for archive_info in manifest.archives.list_considering(args):
            if args.json:
                output_data.append(formatter.get_item_data(archive_info))
            else:
                sys.stdout.write(formatter.format_item(archive_info))

        if args.json:
            json_print(basic_json_data(manifest, extra={
                'archives': output_data
            }))

        return self.exit_code

    @with_repository(cache=True, compatibility=(Manifest.Operation.READ,))
    def do_info(self, args, repository, manifest, key, cache):
        """Show archive details such as disk space used"""
        if any((args.location.archive, args.first, args.last, args.prefix is not None, args.glob_archives)):
            return self._info_archives(args, repository, manifest, key, cache)
        else:
            return self._info_repository(args, repository, manifest, key, cache)

    def _info_archives(self, args, repository, manifest, key, cache):
        def format_cmdline(cmdline):
            return remove_surrogates(' '.join(shlex.quote(x) for x in cmdline))

        if args.location.archive:
            archive_names = (args.location.archive,)
        else:
            args.consider_checkpoints = True
            archive_names = tuple(x.name for x in manifest.archives.list_considering(args))
            if not archive_names:
                return self.exit_code

        output_data = []

        for i, archive_name in enumerate(archive_names, 1):
            archive = Archive(repository, key, manifest, archive_name, cache=cache,
                              consider_part_files=args.consider_part_files, iec=args.iec)
            info = archive.info()
            if args.json:
                output_data.append(info)
            else:
                info['duration'] = format_timedelta(timedelta(seconds=info['duration']))
                info['command_line'] = format_cmdline(info['command_line'])
                print(textwrap.dedent("""
                Archive name: {name}
                Archive fingerprint: {id}
                Comment: {comment}
                Hostname: {hostname}
                Username: {username}
                Time (start): {start}
                Time (end): {end}
                Duration: {duration}
                Number of files: {stats[nfiles]}
                Command line: {command_line}
                Utilization of maximum supported archive size: {limits[max_archive_size]:.0%}
                ------------------------------------------------------------------------------
                                       Original size      Compressed size    Deduplicated size
                This archive:   {stats[original_size]:>20s} {stats[compressed_size]:>20s} {stats[deduplicated_size]:>20s}
                {cache}
                """).strip().format(cache=cache, **info))
            if self.exit_code:
                break
            if not args.json and len(archive_names) - i:
                print()

        if args.json:
            json_print(basic_json_data(manifest, cache=cache, extra={
                'archives': output_data,
            }))
        return self.exit_code

    def _info_repository(self, args, repository, manifest, key, cache):
        info = basic_json_data(manifest, cache=cache, extra={
            'security_dir': cache.security_manager.dir,
        })

        if args.json:
            json_print(info)
        else:
            encryption = 'Encrypted: '
            if key.NAME == 'plaintext':
                encryption += 'No'
            else:
                encryption += 'Yes (%s)' % key.NAME
            if key.NAME.startswith('key file'):
                encryption += '\nKey file: %s' % key.find_key()
            info['encryption'] = encryption

            print(textwrap.dedent("""
            Repository ID: {id}
            Location: {location}
            {encryption}
            Cache: {cache.path}
            Security dir: {security_dir}
            """).strip().format(
                id=bin_to_hex(repository.id),
                location=repository._location.canonical_path(),
                **info))
            print(DASHES)
            print(STATS_HEADER)
            print(str(cache))
        return self.exit_code

    @with_repository(exclusive=True, compatibility=(Manifest.Operation.DELETE,))
    def do_prune(self, args, repository, manifest, key):
        """Prune repository archives according to specified rules"""
        if not any((args.secondly, args.minutely, args.hourly, args.daily,
                    args.weekly, args.monthly, args.yearly, args.within)):
            self.print_error('At least one of the "keep-within", "keep-last", '
                             '"keep-secondly", "keep-minutely", "keep-hourly", "keep-daily", '
                             '"keep-weekly", "keep-monthly" or "keep-yearly" settings must be specified.')
            return self.exit_code
        if args.prefix is not None:
            args.glob_archives = args.prefix + '*'
        checkpoint_re = r'\.checkpoint(\.\d+)?'
        archives_checkpoints = manifest.archives.list(glob=args.glob_archives,
                                                      consider_checkpoints=True,
                                                      match_end=r'(%s)?\Z' % checkpoint_re,
                                                      sort_by=['ts'], reverse=True)
        is_checkpoint = re.compile(r'(%s)\Z' % checkpoint_re).search
        checkpoints = [arch for arch in archives_checkpoints if is_checkpoint(arch.name)]
        # keep the latest checkpoint, if there is no later non-checkpoint archive
        if archives_checkpoints and checkpoints and archives_checkpoints[0] is checkpoints[0]:
            keep_checkpoints = checkpoints[:1]
        else:
            keep_checkpoints = []
        checkpoints = set(checkpoints)
        # ignore all checkpoint archives to avoid keeping one (which is an incomplete backup)
        # that is newer than a successfully completed backup - and killing the successful backup.
        archives = [arch for arch in archives_checkpoints if arch not in checkpoints]
        keep = []
        # collect the rule responsible for the keeping of each archive in this dict
        # keys are archive ids, values are a tuple
        #   (<rulename>, <how many archives were kept by this rule so far >)
        kept_because = {}

        # find archives which need to be kept because of the keep-within rule
        if args.within:
            keep += prune_within(archives, args.within, kept_because)

        # find archives which need to be kept because of the various time period rules
        for rule in PRUNING_PATTERNS.keys():
            num = getattr(args, rule, None)
            if num is not None:
                keep += prune_split(archives, rule, num, kept_because)

        to_delete = (set(archives) | checkpoints) - (set(keep) | set(keep_checkpoints))
        stats = Statistics()
        with Cache(repository, key, manifest, lock_wait=self.lock_wait) as cache:
            list_logger = logging.getLogger('borg.output.list')
            # set up counters for the progress display
            to_delete_len = len(to_delete)
            archives_deleted = 0
            pi = ProgressIndicatorPercent(total=len(to_delete), msg='Pruning archives %3.0f%%', msgid='prune')
            for archive in archives_checkpoints:
                if archive in to_delete:
                    pi.show()
                    if args.dry_run:
                        log_message = 'Would prune:'
                    else:
                        archives_deleted += 1
                        log_message = 'Pruning archive (%d/%d):' % (archives_deleted, to_delete_len)
                        archive = Archive(repository, key, manifest, archive.name, cache,
                                          consider_part_files=args.consider_part_files)
                        archive.delete(stats, forced=args.forced)
                else:
                    if is_checkpoint(archive.name):
                        log_message = 'Keeping checkpoint archive:'
                    else:
                        log_message = 'Keeping archive (rule: {rule} #{num}):'.format(
                            rule=kept_because[archive.id][0], num=kept_because[archive.id][1]
                        )
                if args.output_list:
                    list_logger.info("{message:<40} {archive}".format(
                        message=log_message, archive=format_archive(archive)
                    ))
            pi.finish()
            if to_delete and not args.dry_run:
                manifest.write()
                repository.commit(compact=False, save_space=args.save_space)
                cache.commit()
            if args.stats:
                log_multi(DASHES,
                          STATS_HEADER,
                          stats.summary.format(label='Deleted data:', stats=stats),
                          str(cache),
                          DASHES, logger=logging.getLogger('borg.output.stats'))
        return self.exit_code

    @with_repository(fake=('tam', 'disable_tam'), invert_fake=True, manifest=False, exclusive=True)
    def do_upgrade(self, args, repository, manifest=None, key=None):
        """upgrade a repository from a previous version"""
        if args.tam:
            manifest, key = Manifest.load(repository, (Manifest.Operation.CHECK,), force_tam_not_required=args.force)

            if not hasattr(key, 'change_passphrase'):
                print('This repository is not encrypted, cannot enable TAM.')
                return EXIT_ERROR

            if not manifest.tam_verified or not manifest.config.get(b'tam_required', False):
                # The standard archive listing doesn't include the archive ID like in borg 1.1.x
                print('Manifest contents:')
                for archive_info in manifest.archives.list(sort_by=['ts']):
                    print(format_archive(archive_info), '[%s]' % bin_to_hex(archive_info.id))
                manifest.config[b'tam_required'] = True
                manifest.write()
                repository.commit(compact=False)
            if not key.tam_required:
                key.tam_required = True
                key.change_passphrase(key._passphrase)
                print('Key updated')
                if hasattr(key, 'find_key'):
                    print('Key location:', key.find_key())
            if not tam_required(repository):
                tam_file = tam_required_file(repository)
                open(tam_file, 'w').close()
                print('Updated security database')
        elif args.disable_tam:
            manifest, key = Manifest.load(repository, Manifest.NO_OPERATION_CHECK, force_tam_not_required=True)
            if tam_required(repository):
                os.unlink(tam_required_file(repository))
            if key.tam_required:
                key.tam_required = False
                key.change_passphrase(key._passphrase)
                print('Key updated')
                if hasattr(key, 'find_key'):
                    print('Key location:', key.find_key())
            manifest.config[b'tam_required'] = False
            manifest.write()
            repository.commit(compact=False)
        else:
            # mainly for upgrades from Attic repositories,
            # but also supports borg 0.xx -> 1.0 upgrade.

            repo = AtticRepositoryUpgrader(args.location.path, create=False)
            try:
                repo.upgrade(args.dry_run, inplace=args.inplace, progress=args.progress)
            except NotImplementedError as e:
                print("warning: %s" % e)
            repo = BorgRepositoryUpgrader(args.location.path, create=False)
            try:
                repo.upgrade(args.dry_run, inplace=args.inplace, progress=args.progress)
            except NotImplementedError as e:
                print("warning: %s" % e)
        return self.exit_code

    @with_repository(cache=True, exclusive=True, compatibility=(Manifest.Operation.CHECK,))
    def do_recreate(self, args, repository, manifest, key, cache):
        """Re-create archives"""
        matcher = self.build_matcher(args.patterns, args.paths)
        self.output_list = args.output_list
        self.output_filter = args.output_filter
        recompress = args.recompress != 'never'
        always_recompress = args.recompress == 'always'

        recreater = ArchiveRecreater(repository, manifest, key, cache, matcher,
                                     exclude_caches=args.exclude_caches, exclude_if_present=args.exclude_if_present,
                                     keep_exclude_tags=args.keep_exclude_tags, chunker_params=args.chunker_params,
                                     compression=args.compression, recompress=recompress, always_recompress=always_recompress,
                                     progress=args.progress, stats=args.stats,
                                     file_status_printer=self.print_file_status,
                                     checkpoint_interval=args.checkpoint_interval,
                                     dry_run=args.dry_run, timestamp=args.timestamp)

        if args.location.archive:
            name = args.location.archive
            if recreater.is_temporary_archive(name):
                self.print_error('Refusing to work on temporary archive of prior recreate: %s', name)
                return self.exit_code
            if not recreater.recreate(name, args.comment, args.target):
                self.print_error('Nothing to do. Archive was not processed.\n'
                                 'Specify at least one pattern, PATH, --comment, re-compression or re-chunking option.')
        else:
            if args.target is not None:
                self.print_error('--target: Need to specify single archive')
                return self.exit_code
            for archive in manifest.archives.list(sort_by=['ts']):
                name = archive.name
                if recreater.is_temporary_archive(name):
                    continue
                print('Processing', name)
                if not recreater.recreate(name, args.comment):
                    logger.info('Skipped archive %s: Nothing to do. Archive was not processed.', name)
        if not args.dry_run:
            manifest.write()
            repository.commit(compact=False)
            cache.commit()
        return self.exit_code

    @with_repository(cache=True, exclusive=True, compatibility=(Manifest.Operation.WRITE,))
    def do_import_tar(self, args, repository, manifest, key, cache):
        self.output_filter = args.output_filter
        self.output_list = args.output_list

        filter = get_tar_filter(args.tarfile, decompress=True) if args.tar_filter == 'auto' else args.tar_filter

        tarstream = dash_open(args.tarfile, 'rb')
        tarstream_close = args.tarfile != '-'

        with create_filter_process(filter, stream=tarstream, stream_close=tarstream_close, inbound=True) as _stream:
            self._import_tar(args, repository, manifest, key, cache, _stream)

        return self.exit_code

    def _import_tar(self, args, repository, manifest, key, cache, tarstream):
        t0 = datetime.utcnow()
        t0_monotonic = time.monotonic()

        archive = Archive(repository, key, manifest, args.location.archive, cache=cache,
                          create=True, checkpoint_interval=args.checkpoint_interval,
                          progress=args.progress,
                          chunker_params=args.chunker_params, start=t0, start_monotonic=t0_monotonic,
                          log_json=args.log_json)
        cp = ChunksProcessor(cache=cache, key=key,
                             add_item=archive.add_item, write_checkpoint=archive.write_checkpoint,
                             checkpoint_interval=args.checkpoint_interval, rechunkify=False)
        tfo = TarfileObjectProcessors(cache=cache, key=key,
                                      process_file_chunks=cp.process_file_chunks, add_item=archive.add_item,
                                      chunker_params=args.chunker_params, show_progress=args.progress,
                                      log_json=args.log_json, iec=args.iec,
                                      file_status_printer=self.print_file_status)

        tar = tarfile.open(fileobj=tarstream, mode='r|')

        while True:
            tarinfo = tar.next()
            if not tarinfo:
                break
            if tarinfo.isreg():
                status = tfo.process_file(tarinfo=tarinfo, status='A', type=stat.S_IFREG, tar=tar)
                archive.stats.nfiles += 1
            elif tarinfo.isdir():
                status = tfo.process_dir(tarinfo=tarinfo, status='d', type=stat.S_IFDIR)
            elif tarinfo.issym():
                status = tfo.process_link(tarinfo=tarinfo, status='s', type=stat.S_IFLNK)
            elif tarinfo.islnk():
                # tar uses the same hardlink model as borg (rather vice versa); the first instance of a hardlink
                # is stored as a regular file, later instances are special entries referencing back to the
                # first instance.
                status = tfo.process_link(tarinfo=tarinfo, status='h', type=stat.S_IFREG)
            elif tarinfo.isblk():
                status = tfo.process_dev(tarinfo=tarinfo, status='b', type=stat.S_IFBLK)
            elif tarinfo.ischr():
                status = tfo.process_dev(tarinfo=tarinfo, status='c', type=stat.S_IFCHR)
            elif tarinfo.isfifo():
                status = tfo.process_fifo(tarinfo=tarinfo, status='f', type=stat.S_IFIFO)
            else:
                status = 'E'
                self.print_warning('%s: Unsupported tarinfo type %s', tarinfo.name, tarinfo.type)
            self.print_file_status(status, tarinfo.name)

        # This does not close the fileobj (tarstream) we passed to it -- a side effect of the | mode.
        tar.close()

        if args.progress:
            archive.stats.show_progress(final=True)
        archive.stats += tfo.stats
        archive.save(comment=args.comment, timestamp=args.timestamp)
        args.stats |= args.json
        if args.stats:
            if args.json:
                json_print(basic_json_data(archive.manifest, cache=archive.cache, extra={
                    'archive': archive,
                }))
            else:
                log_multi(DASHES,
                          str(archive),
                          DASHES,
                          STATS_HEADER,
                          str(archive.stats),
                          str(archive.cache),
                          DASHES, logger=logging.getLogger('borg.output.stats'))

    @with_repository(manifest=False, exclusive=True)
    def do_with_lock(self, args, repository):
        """run a user specified command with the repository lock held"""
        # for a new server, this will immediately take an exclusive lock.
        # to support old servers, that do not have "exclusive" arg in open()
        # RPC API, we also do it the old way:
        # re-write manifest to start a repository transaction - this causes a
        # lock upgrade to exclusive for remote (and also for local) repositories.
        # by using manifest=False in the decorator, we avoid having to require
        # the encryption key (and can operate just with encrypted data).
        data = repository.get(Manifest.MANIFEST_ID)
        repository.put(Manifest.MANIFEST_ID, data)
        # usually, a 0 byte (open for writing) segment file would be visible in the filesystem here.
        # we write and close this file, to rather have a valid segment file on disk, before invoking the subprocess.
        # we can only do this for local repositories (with .io), though:
        if hasattr(repository, 'io'):
            repository.io.close_segment()
        env = prepare_subprocess_env(system=True)
        try:
            # we exit with the return code we get from the subprocess
            return subprocess.call([args.command] + args.args, env=env)
        finally:
            # we need to commit the "no change" operation we did to the manifest
            # because it created a new segment file in the repository. if we would
            # roll back, the same file would be later used otherwise (for other content).
            # that would be bad if somebody uses rsync with ignore-existing (or
            # any other mechanism relying on existing segment data not changing).
            # see issue #1867.
            repository.commit(compact=False)

    @with_repository(manifest=False, exclusive=True)
    def do_compact(self, args, repository):
        """compact segment files in the repository"""
        # see the comment in do_with_lock about why we do it like this:
        data = repository.get(Manifest.MANIFEST_ID)
        repository.put(Manifest.MANIFEST_ID, data)
        threshold = args.threshold / 100
        repository.commit(compact=True, threshold=threshold, cleanup_commits=args.cleanup_commits)
        return EXIT_SUCCESS

    @with_repository(exclusive=True, manifest=False)
    def do_config(self, args, repository):
        """get, set, and delete values in a repository or cache config file"""

        def repo_validate(section, name, value=None, check_value=True):
            if section not in ['repository', ]:
                raise ValueError('Invalid section')
            if name in ['segments_per_dir', 'last_segment_checked', ]:
                if check_value:
                    try:
                        int(value)
                    except ValueError:
                        raise ValueError('Invalid value') from None
            elif name in ['max_segment_size', 'additional_free_space', 'storage_quota', ]:
                if check_value:
                    try:
                        parse_file_size(value)
                    except ValueError:
                        raise ValueError('Invalid value') from None
                    if name == 'storage_quota':
                        if parse_file_size(value) < parse_file_size('10M'):
                            raise ValueError('Invalid value: storage_quota < 10M')
                    elif name == 'max_segment_size':
                        if parse_file_size(value) >= MAX_SEGMENT_SIZE_LIMIT:
                            raise ValueError('Invalid value: max_segment_size >= %d' % MAX_SEGMENT_SIZE_LIMIT)
            elif name in ['append_only', ]:
                if check_value and value not in ['0', '1']:
                    raise ValueError('Invalid value')
            elif name in ['id', ]:
                if check_value:
                    try:
                        bin_id = unhexlify(value)
                    except:
                        raise ValueError('Invalid value, must be 64 hex digits') from None
                    if len(bin_id) != 32:
                        raise ValueError('Invalid value, must be 64 hex digits')
            else:
                raise ValueError('Invalid name')

        def cache_validate(section, name, value=None, check_value=True):
            if section not in ['cache', ]:
                raise ValueError('Invalid section')
            if name in ['previous_location', ]:
                if check_value:
                    Location(value)
            else:
                raise ValueError('Invalid name')

        def list_config(config):
            default_values = {
                'version': '1',
                'segments_per_dir': str(DEFAULT_SEGMENTS_PER_DIR),
                'max_segment_size': str(MAX_SEGMENT_SIZE_LIMIT),
                'additional_free_space': '0',
                'storage_quota': repository.storage_quota,
                'append_only': repository.append_only
            }
            print('[repository]')
            for key in ['version', 'segments_per_dir', 'max_segment_size',
                        'storage_quota', 'additional_free_space', 'append_only',
                        'id']:
                value = config.get('repository', key, fallback=False)
                if value is None:
                    value = default_values.get(key)
                    if value is None:
                        raise Error('The repository config is missing the %s key which has no default value' % key)
                print('%s = %s' % (key, value))
            for key in ['last_segment_checked', ]:
                value = config.get('repository', key, fallback=None)
                if value is None:
                    continue
                print('%s = %s' % (key, value))

        if not args.list:
            if args.name is None:
                self.print_error('No config key name was provided.')
                return self.exit_code

            try:
                section, name = args.name.split('.')
            except ValueError:
                section = args.cache and "cache" or "repository"
                name = args.name

        if args.cache:
            manifest, key = Manifest.load(repository, (Manifest.Operation.WRITE,))
            assert_secure(repository, manifest, self.lock_wait)
            cache = Cache(repository, key, manifest, lock_wait=self.lock_wait)

        try:
            if args.cache:
                cache.cache_config.load()
                config = cache.cache_config._config
                save = cache.cache_config.save
                validate = cache_validate
            else:
                config = repository.config
                save = lambda: repository.save_config(repository.path, repository.config)  # noqa
                validate = repo_validate

            if args.delete:
                validate(section, name, check_value=False)
                config.remove_option(section, name)
                if len(config.options(section)) == 0:
                    config.remove_section(section)
                save()
            elif args.list:
                list_config(config)
            elif args.value:
                validate(section, name, args.value)
                if section not in config.sections():
                    config.add_section(section)
                config.set(section, name, args.value)
                save()
            else:
                try:
                    print(config.get(section, name))
                except (configparser.NoOptionError, configparser.NoSectionError) as e:
                    print(e, file=sys.stderr)
                    return EXIT_WARNING
            return EXIT_SUCCESS
        finally:
            if args.cache:
                cache.close()

    def do_debug_info(self, args):
        """display system information for debugging / bug reports"""
        print(sysinfo())

        # Additional debug information
        print('CRC implementation:', crc32.__name__)
        print('Process ID:', get_process_id())
        return EXIT_SUCCESS

    @with_repository(compatibility=Manifest.NO_OPERATION_CHECK)
    def do_debug_dump_archive_items(self, args, repository, manifest, key):
        """dump (decrypted, decompressed) archive items metadata (not: data)"""
        archive = Archive(repository, key, manifest, args.location.archive,
                          consider_part_files=args.consider_part_files)
        for i, item_id in enumerate(archive.metadata.items):
            data = key.decrypt(item_id, repository.get(item_id))
            filename = '%06d_%s.items' % (i, bin_to_hex(item_id))
            print('Dumping', filename)
            with open(filename, 'wb') as fd:
                fd.write(data)
        print('Done.')
        return EXIT_SUCCESS

    @with_repository(compatibility=Manifest.NO_OPERATION_CHECK)
    def do_debug_dump_archive(self, args, repository, manifest, key):
        """dump decoded archive metadata (not: data)"""

        try:
            archive_meta_orig = manifest.archives.get_raw_dict()[safe_encode(args.location.archive)]
        except KeyError:
            raise Archive.DoesNotExist(args.location.archive)

        indent = 4

        def do_indent(d):
            return textwrap.indent(json.dumps(d, indent=indent), prefix=' ' * indent)

        def output(fd):
            # this outputs megabytes of data for a modest sized archive, so some manual streaming json output
            fd.write('{\n')
            fd.write('    "_name": ' + json.dumps(args.location.archive) + ",\n")
            fd.write('    "_manifest_entry":\n')
            fd.write(do_indent(prepare_dump_dict(archive_meta_orig)))
            fd.write(',\n')

            data = key.decrypt(archive_meta_orig[b'id'], repository.get(archive_meta_orig[b'id']))
            archive_org_dict = msgpack.unpackb(data, object_hook=StableDict)

            fd.write('    "_meta":\n')
            fd.write(do_indent(prepare_dump_dict(archive_org_dict)))
            fd.write(',\n')
            fd.write('    "_items": [\n')

            unpacker = msgpack.Unpacker(use_list=False, object_hook=StableDict)
            first = True
            for item_id in archive_org_dict[b'items']:
                data = key.decrypt(item_id, repository.get(item_id))
                unpacker.feed(data)
                for item in unpacker:
                    item = prepare_dump_dict(item)
                    if first:
                        first = False
                    else:
                        fd.write(',\n')
                    fd.write(do_indent(item))

            fd.write('\n')
            fd.write('    ]\n}\n')

        with dash_open(args.path, 'w') as fd:
            output(fd)
        return EXIT_SUCCESS

    @with_repository(compatibility=Manifest.NO_OPERATION_CHECK)
    def do_debug_dump_manifest(self, args, repository, manifest, key):
        """dump decoded repository manifest"""

        data = key.decrypt(None, repository.get(manifest.MANIFEST_ID))

        meta = prepare_dump_dict(msgpack.unpackb(data, object_hook=StableDict))

        with dash_open(args.path, 'w') as fd:
            json.dump(meta, fd, indent=4)
        return EXIT_SUCCESS

    @with_repository(manifest=False)
    def do_debug_dump_repo_objs(self, args, repository):
        """dump (decrypted, decompressed) repo objects, repo index MUST be current/correct"""
        from .crypto.key import key_factory

        def decrypt_dump(i, id, cdata, tag=None, segment=None, offset=None):
            if cdata is not None:
                give_id = id if id != Manifest.MANIFEST_ID else None
                data = key.decrypt(give_id, cdata)
            else:
                data = b''
            tag_str = '' if tag is None else '_' + tag
            segment_str = '_' + str(segment) if segment is not None else ''
            offset_str = '_' + str(offset) if offset is not None else ''
            id_str = '_' + bin_to_hex(id) if id is not None else ''
            filename = '%08d%s%s%s%s.obj' % (i, segment_str, offset_str, tag_str, id_str)
            print('Dumping', filename)
            with open(filename, 'wb') as fd:
                fd.write(data)

        if args.ghost:
            # dump ghosty stuff from segment files: not yet committed objects, deleted / superseded objects, commit tags

            # set up the key without depending on a manifest obj
            for id, cdata, tag, segment, offset in repository.scan_low_level():
                if tag == TAG_PUT:
                    key = key_factory(repository, cdata)
                    break
            i = 0
            for id, cdata, tag, segment, offset in repository.scan_low_level():
                if tag == TAG_PUT:
                    decrypt_dump(i, id, cdata, tag='put', segment=segment, offset=offset)
                elif tag == TAG_DELETE:
                    decrypt_dump(i, id, None, tag='del', segment=segment, offset=offset)
                elif tag == TAG_COMMIT:
                    decrypt_dump(i, None, None, tag='commit', segment=segment, offset=offset)
                i += 1
        else:
            # set up the key without depending on a manifest obj
            ids = repository.list(limit=1, marker=None)
            cdata = repository.get(ids[0])
            key = key_factory(repository, cdata)
            marker = None
            i = 0
            while True:
                result = repository.scan(limit=LIST_SCAN_LIMIT, marker=marker)  # must use on-disk order scanning here
                if not result:
                    break
                marker = result[-1]
                for id in result:
                    cdata = repository.get(id)
                    decrypt_dump(i, id, cdata)
                    i += 1
        print('Done.')
        return EXIT_SUCCESS

    @with_repository(manifest=False)
    def do_debug_search_repo_objs(self, args, repository):
        """search for byte sequences in repo objects, repo index MUST be current/correct"""
        context = 32

        def print_finding(info, wanted, data, offset):
            before = data[offset - context:offset]
            after = data[offset + len(wanted):offset + len(wanted) + context]
            print('%s: %s %s %s == %r %r %r' % (info, before.hex(), wanted.hex(), after.hex(),
                                                before, wanted, after))

        wanted = args.wanted
        try:
            if wanted.startswith('hex:'):
                wanted = unhexlify(wanted[4:])
            elif wanted.startswith('str:'):
                wanted = wanted[4:].encode()
            else:
                raise ValueError('unsupported search term')
        except (ValueError, UnicodeEncodeError):
            wanted = None
        if not wanted:
            self.print_error('search term needs to be hex:123abc or str:foobar style')
            return EXIT_ERROR

        from .crypto.key import key_factory
        # set up the key without depending on a manifest obj
        ids = repository.list(limit=1, marker=None)
        cdata = repository.get(ids[0])
        key = key_factory(repository, cdata)

        marker = None
        last_data = b''
        last_id = None
        i = 0
        while True:
            result = repository.scan(limit=LIST_SCAN_LIMIT, marker=marker)  # must use on-disk order scanning here
            if not result:
                break
            marker = result[-1]
            for id in result:
                cdata = repository.get(id)
                give_id = id if id != Manifest.MANIFEST_ID else None
                data = key.decrypt(give_id, cdata)

                # try to locate wanted sequence crossing the border of last_data and data
                boundary_data = last_data[-(len(wanted) - 1):] + data[:len(wanted) - 1]
                if wanted in boundary_data:
                    boundary_data = last_data[-(len(wanted) - 1 + context):] + data[:len(wanted) - 1 + context]
                    offset = boundary_data.find(wanted)
                    info = '%d %s | %s' % (i, last_id.hex(), id.hex())
                    print_finding(info, wanted, boundary_data, offset)

                # try to locate wanted sequence in data
                count = data.count(wanted)
                if count:
                    offset = data.find(wanted)  # only determine first occurrence's offset
                    info = "%d %s #%d" % (i, id.hex(), count)
                    print_finding(info, wanted, data, offset)

                last_id, last_data = id, data
                i += 1
                if i % 10000 == 0:
                    print('%d objects processed.' % i)
        print('Done.')
        return EXIT_SUCCESS

    @with_repository(manifest=False)
    def do_debug_get_obj(self, args, repository):
        """get object contents from the repository and write it into file"""
        hex_id = args.id
        try:
            id = unhexlify(hex_id)
        except ValueError:
            print("object id %s is invalid." % hex_id)
        else:
            try:
                data = repository.get(id)
            except Repository.ObjectNotFound:
                print("object %s not found." % hex_id)
            else:
                with open(args.path, "wb") as f:
                    f.write(data)
                print("object %s fetched." % hex_id)
        return EXIT_SUCCESS

    @with_repository(manifest=False, exclusive=True)
    def do_debug_put_obj(self, args, repository):
        """put file(s) contents into the repository"""
        for path in args.paths:
            with open(path, "rb") as f:
                data = f.read()
            h = hashlib.sha256(data)  # XXX hardcoded
            repository.put(h.digest(), data)
            print("object %s put." % h.hexdigest())
        repository.commit(compact=False)
        return EXIT_SUCCESS

    @with_repository(manifest=False, exclusive=True)
    def do_debug_delete_obj(self, args, repository):
        """delete the objects with the given IDs from the repo"""
        modified = False
        for hex_id in args.ids:
            try:
                id = unhexlify(hex_id)
            except ValueError:
                print("object id %s is invalid." % hex_id)
            else:
                try:
                    repository.delete(id)
                    modified = True
                    print("object %s deleted." % hex_id)
                except Repository.ObjectNotFound:
                    print("object %s not found." % hex_id)
        if modified:
            repository.commit(compact=False)
        print('Done.')
        return EXIT_SUCCESS

    @with_repository(manifest=False, exclusive=True, cache=True, compatibility=Manifest.NO_OPERATION_CHECK)
    def do_debug_refcount_obj(self, args, repository, manifest, key, cache):
        """display refcounts for the objects with the given IDs"""
        for hex_id in args.ids:
            try:
                id = unhexlify(hex_id)
            except ValueError:
                print("object id %s is invalid." % hex_id)
            else:
                try:
                    refcount = cache.chunks[id][0]
                    print("object %s has %d referrers [info from chunks cache]." % (hex_id, refcount))
                except KeyError:
                    print("object %s not found [info from chunks cache]." % hex_id)
        return EXIT_SUCCESS

    @with_repository(manifest=False, exclusive=True)
    def do_debug_dump_hints(self, args, repository):
        """dump repository hints"""
        if not repository._active_txn:
            repository.prepare_txn(repository.get_transaction_id())
        try:
            hints = dict(
                segments=repository.segments,
                compact=repository.compact,
                storage_quota_use=repository.storage_quota_use,
                shadow_index={hexlify(k).decode(): v for k, v in repository.shadow_index.items()}
            )
            with dash_open(args.path, 'w') as fd:
                json.dump(hints, fd, indent=4)
        finally:
            repository.rollback()
        return EXIT_SUCCESS

    def do_debug_convert_profile(self, args):
        """convert Borg profile to Python profile"""
        import marshal
        with args.output, args.input:
            marshal.dump(msgpack.unpack(args.input, use_list=False, raw=False), args.output)
        return EXIT_SUCCESS

    @with_repository(lock=False, manifest=False)
    def do_break_lock(self, args, repository):
        """Break the repository lock (e.g. in case it was left by a dead borg."""
        repository.break_lock()
        Cache.break_lock(repository)
        return self.exit_code

    helptext = collections.OrderedDict()
    helptext['patterns'] = textwrap.dedent('''
        The path/filenames used as input for the pattern matching start from the
        currently active recursion root. You usually give the recursion root(s)
        when invoking borg and these can be either relative or absolute paths.

        So, when you give `relative/` as root, the paths going into the matcher
        will look like `relative/.../file.ext`. When you give `/absolute/` as
        root, they will look like `/absolute/.../file.ext`.

        File paths in Borg archives are always stored normalized and relative.
        This means that e.g. ``borg create /path/to/repo ../some/path`` will
        store all files as `some/path/.../file.ext` and ``borg create
        /path/to/repo /home/user`` will store all files as
        `home/user/.../file.ext`.

        File patterns support these styles: fnmatch, shell, regular expressions,
        path prefixes and path full-matches. By default, fnmatch is used for
        ``--exclude`` patterns and shell-style is used for the experimental
        ``--pattern`` option. For commands that support patterns in their
        ``PATH`` argument like (``borg list``), the default pattern is path
        prefix.

        Starting with Borg 1.2, for all but regular expression pattern matching
        styles, all paths are treated as relative, meaning that a leading path
        separator is removed after normalizing and before matching. This allows
        you to use absolute or relative patterns arbitrarily.

        If followed by a colon (':') the first two characters of a pattern are
        used as a style selector. Explicit style selection is necessary when a
        non-default style is desired or when the desired pattern starts with
        two alphanumeric characters followed by a colon (i.e. `aa:something/*`).

        `Fnmatch <https://docs.python.org/3/library/fnmatch.html>`_, selector `fm:`
            This is the default style for ``--exclude`` and ``--exclude-from``.
            These patterns use a variant of shell pattern syntax, with '\\*' matching
            any number of characters, '?' matching any single character, '[...]'
            matching any single character specified, including ranges, and '[!...]'
            matching any character not specified. For the purpose of these patterns,
            the path separator (backslash for Windows and '/' on other systems) is not
            treated specially. Wrap meta-characters in brackets for a literal
            match (i.e. `[?]` to match the literal character `?`). For a path
            to match a pattern, the full path must match, or it must match
            from the start of the full path to just before a path separator. Except
            for the root path, paths will never end in the path separator when
            matching is attempted.  Thus, if a given pattern ends in a path
            separator, a '\\*' is appended before matching is attempted. A leading
            path separator is always removed.

        Shell-style patterns, selector `sh:`
            This is the default style for ``--pattern`` and ``--patterns-from``.
            Like fnmatch patterns these are similar to shell patterns. The difference
            is that the pattern may include `**/` for matching zero or more directory
            levels, `*` for matching zero or more arbitrary characters with the
            exception of any path separator. A leading path separator is always removed.

        Regular expressions, selector `re:`
            Regular expressions similar to those found in Perl are supported. Unlike
            shell patterns regular expressions are not required to match the full
            path and any substring match is sufficient. It is strongly recommended to
            anchor patterns to the start ('^'), to the end ('$') or both. Path
            separators (backslash for Windows and '/' on other systems) in paths are
            always normalized to a forward slash ('/') before applying a pattern. The
            regular expression syntax is described in the `Python documentation for
            the re module <https://docs.python.org/3/library/re.html>`_.

        Path prefix, selector `pp:`
            This pattern style is useful to match whole sub-directories. The pattern
            `pp:root/somedir` matches `root/somedir` and everything therein. A leading
            path separator is always removed.

        Path full-match, selector `pf:`
            This pattern style is (only) useful to match full paths.
            This is kind of a pseudo pattern as it can not have any variable or
            unspecified parts - the full path must be given. `pf:root/file.ext` matches
            `root/file.ext` only. A leading path separator is always removed.

            Implementation note: this is implemented via very time-efficient O(1)
            hashtable lookups (this means you can have huge amounts of such patterns
            without impacting performance much).
            Due to that, this kind of pattern does not respect any context or order.
            If you use such a pattern to include a file, it will always be included
            (if the directory recursion encounters it).
            Other include/exclude patterns that would normally match will be ignored.
            Same logic applies for exclude.

        .. note::

            `re:`, `sh:` and `fm:` patterns are all implemented on top of the Python SRE
            engine. It is very easy to formulate patterns for each of these types which
            requires an inordinate amount of time to match paths. If untrusted users
            are able to supply patterns, ensure they cannot supply `re:` patterns.
            Further, ensure that `sh:` and `fm:` patterns only contain a handful of
            wildcards at most.

        Exclusions can be passed via the command line option ``--exclude``. When used
        from within a shell, the patterns should be quoted to protect them from
        expansion.

        The ``--exclude-from`` option permits loading exclusion patterns from a text
        file with one pattern per line. Lines empty or starting with the number sign
        ('#') after removing whitespace on both ends are ignored. The optional style
        selector prefix is also supported for patterns loaded from a file. Due to
        whitespace removal, paths with whitespace at the beginning or end can only be
        excluded using regular expressions.

        To test your exclusion patterns without performing an actual backup you can
        run ``borg create --list --dry-run ...``.

        Examples::

            # Exclude '/home/user/file.o' but not '/home/user/file.odt':
            $ borg create -e '*.o' backup /

            # Exclude '/home/user/junk' and '/home/user/subdir/junk' but
            # not '/home/user/importantjunk' or '/etc/junk':
            $ borg create -e '/home/*/junk' backup /

            # Exclude the contents of '/home/user/cache' but not the directory itself:
            $ borg create -e home/user/cache/ backup /

            # The file '/home/user/cache/important' is *not* backed up:
            $ borg create -e /home/user/cache/ backup / /home/user/cache/important

            # The contents of directories in '/home' are not backed up when their name
            # ends in '.tmp'
            $ borg create --exclude 're:^/home/[^/]+\\.tmp/' backup /

            # Load exclusions from file
            $ cat >exclude.txt <<EOF
            # Comment line
            /home/*/junk
            *.tmp
            fm:aa:something/*
            re:^/home/[^/]+\\.tmp/
            sh:/home/*/.thumbnails
            # Example with spaces, no need to escape as it is processed by borg
            some file with spaces.txt
            EOF
            $ borg create --exclude-from exclude.txt backup /

        .. container:: experimental

            A more general and easier to use way to define filename matching patterns exists
            with the experimental ``--pattern`` and ``--patterns-from`` options. Using these, you
            may specify the backup roots (starting points) and patterns for inclusion/exclusion.
            A root path starts with the prefix `R`, followed by a path (a plain path, not a
            file pattern). An include rule starts with the prefix +, an exclude rule starts
            with the prefix -, an exclude-norecurse rule starts with !, all followed by a pattern.

            .. note::

                Via ``--pattern`` or ``--patterns-from`` you can define BOTH inclusion and exclusion
                of files using pattern prefixes ``+`` and ``-``. With ``--exclude`` and
                ``--exclude-from`` ONLY excludes are defined.

            Inclusion patterns are useful to include paths that are contained in an excluded
            path. The first matching pattern is used so if an include pattern matches before
            an exclude pattern, the file is backed up. If an exclude-norecurse pattern matches
            a directory, it won't recurse into it and won't discover any potential matches for
            include rules below that directory.

            Note that the default pattern style for ``--pattern`` and ``--patterns-from`` is
            shell style (`sh:`), so those patterns behave similar to rsync include/exclude
            patterns. The pattern style can be set via the `P` prefix.

            Patterns (``--pattern``) and excludes (``--exclude``) from the command line are
            considered first (in the order of appearance). Then patterns from ``--patterns-from``
            are added. Exclusion patterns from ``--exclude-from`` files are appended last.

            Examples::

                # backup pics, but not the ones from 2018, except the good ones:
                # note: using = is essential to avoid cmdline argument parsing issues.
                borg create --pattern=+pics/2018/good --pattern=-pics/2018 repo::arch pics

                # use a file with patterns:
                borg create --patterns-from patterns.lst repo::arch

            The patterns.lst file could look like that::

                # "sh:" pattern style is the default, so the following line is not needed:
                P sh
                R /
                # can be rebuild
                - /home/*/.cache
                # they're downloads for a reason
                - /home/*/Downloads
                # susan is a nice person
                # include susans home
                + /home/susan
                # don't backup the other home directories
                - /home/*
                # don't even look in /proc
                ! /proc\n\n''')
    helptext['placeholders'] = textwrap.dedent('''
        Repository (or Archive) URLs, ``--prefix``, ``--glob-archives``, ``--comment``
        and ``--remote-path`` values support these placeholders:

        {hostname}
            The (short) hostname of the machine.

        {fqdn}
            The full name of the machine.

        {reverse-fqdn}
            The full name of the machine in reverse domain name notation.

        {now}
            The current local date and time, by default in ISO-8601 format.
            You can also supply your own `format string <https://docs.python.org/3.5/library/datetime.html#strftime-and-strptime-behavior>`_, e.g. {now:%Y-%m-%d_%H:%M:%S}

        {utcnow}
            The current UTC date and time, by default in ISO-8601 format.
            You can also supply your own `format string <https://docs.python.org/3.5/library/datetime.html#strftime-and-strptime-behavior>`_, e.g. {utcnow:%Y-%m-%d_%H:%M:%S}

        {user}
            The user name (or UID, if no name is available) of the user running borg.

        {pid}
            The current process ID.

        {borgversion}
            The version of borg, e.g.: 1.0.8rc1

        {borgmajor}
            The version of borg, only the major version, e.g.: 1

        {borgminor}
            The version of borg, only major and minor version, e.g.: 1.0

        {borgpatch}
            The version of borg, only major, minor and patch version, e.g.: 1.0.8

        If literal curly braces need to be used, double them for escaping::

            borg create /path/to/repo::{{literal_text}}

        Examples::

            borg create /path/to/repo::{hostname}-{user}-{utcnow} ...
            borg create /path/to/repo::{hostname}-{now:%Y-%m-%d_%H:%M:%S} ...
            borg prune --prefix '{hostname}-' ...

        .. note::
            systemd uses a difficult, non-standard syntax for command lines in unit files (refer to
            the `systemd.unit(5)` manual page).

            When invoking borg from unit files, pay particular attention to escaping,
            especially when using the now/utcnow placeholders, since systemd performs its own
            %-based variable replacement even in quoted text. To avoid interference from systemd,
            double all percent signs (``{hostname}-{now:%Y-%m-%d_%H:%M:%S}``
            becomes ``{hostname}-{now:%%Y-%%m-%%d_%%H:%%M:%%S}``).\n\n''')
    helptext['compression'] = textwrap.dedent('''
        It is no problem to mix different compression methods in one repo,
        deduplication is done on the source data chunks (not on the compressed
        or encrypted data).

        If some specific chunk was once compressed and stored into the repo, creating
        another backup that also uses this chunk will not change the stored chunk.
        So if you use different compression specs for the backups, whichever stores a
        chunk first determines its compression. See also borg recreate.

        Compression is lz4 by default. If you want something else, you have to specify what you want.

        Valid compression specifiers are:

        none
            Do not compress.

        lz4
            Use lz4 compression. Very high speed, very low compression. (default)

        zstd[,L]
            Use zstd ("zstandard") compression, a modern wide-range algorithm.
            If you do not explicitly give the compression level L (ranging from 1
            to 22), it will use level 3.
            Archives compressed with zstd are not compatible with borg < 1.1.4.

        zlib[,L]
            Use zlib ("gz") compression. Medium speed, medium compression.
            If you do not explicitly give the compression level L (ranging from 0
            to 9), it will use level 6.
            Giving level 0 (means "no compression", but still has zlib protocol
            overhead) is usually pointless, you better use "none" compression.

        lzma[,L]
            Use lzma ("xz") compression. Low speed, high compression.
            If you do not explicitly give the compression level L (ranging from 0
            to 9), it will use level 6.
            Giving levels above 6 is pointless and counterproductive because it does
            not compress better due to the buffer size used by borg - but it wastes
            lots of CPU cycles and RAM.

        auto,C[,L]
            Use a built-in heuristic to decide per chunk whether to compress or not.
            The heuristic tries with lz4 whether the data is compressible.
            For incompressible data, it will not use compression (uses "none").
            For compressible data, it uses the given C[,L] compression - with C[,L]
            being any valid compression specifier.

        obfuscate,SPEC,C[,L]
            Use compressed-size obfuscation to make fingerprinting attacks based on
            the observable stored chunk size more difficult.
            Note:
            - you must combine this with encryption or it won't make any sense.
            - your repo size will be bigger, of course.

            The SPEC value will determine how the size obfuscation will work:

            Relative random reciprocal size variation:
            Size will increase by a factor, relative to the compressed data size.
            Smaller factors are often used, larger factors rarely.
            1: factor 0.01 .. 100.0
            2: factor 0.1 .. 1000.0
            3: factor 1.0 .. 10000.0
            4: factor 10.0 .. 100000.0
            5: factor 100.0 .. 1000000.0
            6: factor 1000.0 .. 10000000.0

            Add a randomly sized padding up to the given size:
            110: 1kiB
            ...
            120: 1MiB
            ...
            123: 8MiB (max.)

        Examples::

            borg create --compression lz4 REPO::ARCHIVE data
            borg create --compression zstd REPO::ARCHIVE data
            borg create --compression zstd,10 REPO::ARCHIVE data
            borg create --compression zlib REPO::ARCHIVE data
            borg create --compression zlib,1 REPO::ARCHIVE data
            borg create --compression auto,lzma,6 REPO::ARCHIVE data
            borg create --compression auto,lzma ...
            borg create --compression obfuscate,3,none ...
            borg create --compression obfuscate,3,auto,zstd,10 ...
            borg create --compression obfuscate,2,zstd,6 ...\n\n''')

    def do_help(self, parser, commands, args):
        if not args.topic:
            parser.print_help()
        elif args.topic in self.helptext:
            print(rst_to_terminal(self.helptext[args.topic]))
        elif args.topic in commands:
            if args.epilog_only:
                print(commands[args.topic].epilog)
            elif args.usage_only:
                commands[args.topic].epilog = None
                commands[args.topic].print_help()
            else:
                commands[args.topic].print_help()
        else:
            msg_lines = []
            msg_lines += ['No help available on %s.' % args.topic]
            msg_lines += ['Try one of the following:']
            msg_lines += ['    Commands: %s' % ', '.join(sorted(commands.keys()))]
            msg_lines += ['    Topics: %s' % ', '.join(sorted(self.helptext.keys()))]
            parser.error('\n'.join(msg_lines))
        return self.exit_code

    def do_subcommand_help(self, parser, args):
        """display infos about subcommand"""
        parser.print_help()
        return EXIT_SUCCESS

    do_maincommand_help = do_subcommand_help

    def preprocess_args(self, args):
        deprecations = [
            # ('--old', '--new' or None, 'Warning: "--old" has been deprecated. Use "--new" instead.'),
            ('--noatime', None, 'Warning: "--noatime" has been deprecated because it is the default now.'),
            ('--nobsdflags', None, 'Warning: "--nobsdflags" has been deprecated. Use --noflags instead.'),
            ('--numeric-owner', None, 'Warning: "--numeric-owner" has been deprecated. Use --numeric-ids instead.'),
            ('--remote-ratelimit', None, 'Warning: "--remote-ratelimit" has been deprecated. Use --upload-ratelimit instead.'),
            ('--remote-buffer', None, 'Warning: "--remote-buffer" has been deprecated. Use --upload-buffer instead.'),
        ]
        for i, arg in enumerate(args[:]):
            for old_name, new_name, warning in deprecations:
                if arg.startswith(old_name):
                    if new_name is not None:
                        args[i] = arg.replace(old_name, new_name)
                    print(warning, file=sys.stderr)
        return args

    class CommonOptions:
        """
        Support class to allow specifying common options directly after the top-level command.

        Normally options can only be specified on the parser defining them, which means
        that generally speaking *all* options go after all sub-commands. This is annoying
        for common options in scripts, e.g. --remote-path or logging options.

        This class allows adding the same set of options to both the top-level parser
        and the final sub-command parsers (but not intermediary sub-commands, at least for now).

        It does so by giving every option's target name ("dest") a suffix indicating its level
        -- no two options in the parser hierarchy can have the same target --
        then, after parsing the command line, multiple definitions are resolved.

        Defaults are handled by only setting them on the top-level parser and setting
        a sentinel object in all sub-parsers, which then allows one to discern which parser
        supplied the option.
        """

        def __init__(self, define_common_options, suffix_precedence):
            """
            *define_common_options* should be a callable taking one argument, which
            will be a argparse.Parser.add_argument-like function.

            *define_common_options* will be called multiple times, and should call
            the passed function to define common options exactly the same way each time.

            *suffix_precedence* should be a tuple of the suffixes that will be used.
            It is ordered from lowest precedence to highest precedence:
            An option specified on the parser belonging to index 0 is overridden if the
            same option is specified on any parser with a higher index.
            """
            self.define_common_options = define_common_options
            self.suffix_precedence = suffix_precedence

            # Maps suffixes to sets of target names.
            # E.g. common_options["_subcommand"] = {..., "log_level", ...}
            self.common_options = dict()
            # Set of options with the 'append' action.
            self.append_options = set()
            # This is the sentinel object that replaces all default values in parsers
            # below the top-level parser.
            self.default_sentinel = object()

        def add_common_group(self, parser, suffix, provide_defaults=False):
            """
            Add common options to *parser*.

            *provide_defaults* must only be True exactly once in a parser hierarchy,
            at the top level, and False on all lower levels. The default is chosen
            accordingly.

            *suffix* indicates the suffix to use internally. It also indicates
            which precedence the *parser* has for common options. See *suffix_precedence*
            of __init__.
            """
            assert suffix in self.suffix_precedence

            def add_argument(*args, **kwargs):
                if 'dest' in kwargs:
                    kwargs.setdefault('action', 'store')
                    assert kwargs['action'] in ('help', 'store_const', 'store_true', 'store_false', 'store', 'append')
                    is_append = kwargs['action'] == 'append'
                    if is_append:
                        self.append_options.add(kwargs['dest'])
                        assert kwargs['default'] == [], 'The default is explicitly constructed as an empty list in resolve()'
                    else:
                        self.common_options.setdefault(suffix, set()).add(kwargs['dest'])
                    kwargs['dest'] += suffix
                    if not provide_defaults:
                        # Interpolate help now, in case the %(default)d (or so) is mentioned,
                        # to avoid producing incorrect help output.
                        # Assumption: Interpolated output can safely be interpolated again,
                        # which should always be the case.
                        # Note: We control all inputs.
                        kwargs['help'] = kwargs['help'] % kwargs
                        if not is_append:
                            kwargs['default'] = self.default_sentinel

                common_group.add_argument(*args, **kwargs)

            common_group = parser.add_argument_group('Common options')
            self.define_common_options(add_argument)

        def resolve(self, args: argparse.Namespace):  # Namespace has "in" but otherwise is not like a dict.
            """
            Resolve the multiple definitions of each common option to the final value.
            """
            for suffix in self.suffix_precedence:
                # From highest level to lowest level, so the "most-specific" option wins, e.g.
                # "borg --debug create --info" shall result in --info being effective.
                for dest in self.common_options.get(suffix, []):
                    # map_from is this suffix' option name, e.g. log_level_subcommand
                    # map_to is the target name, e.g. log_level
                    map_from = dest + suffix
                    map_to = dest
                    # Retrieve value; depending on the action it may not exist, but usually does
                    # (store_const/store_true/store_false), either because the action implied a default
                    # or a default is explicitly supplied.
                    # Note that defaults on lower levels are replaced with default_sentinel.
                    # Only the top level has defaults.
                    value = getattr(args, map_from, self.default_sentinel)
                    if value is not self.default_sentinel:
                        # value was indeed specified on this level. Transfer value to target,
                        # and un-clobber the args (for tidiness - you *cannot* use the suffixed
                        # names for other purposes, obviously).
                        setattr(args, map_to, value)
                    try:
                        delattr(args, map_from)
                    except AttributeError:
                        pass

            # Options with an "append" action need some special treatment. Instead of
            # overriding values, all specified values are merged together.
            for dest in self.append_options:
                option_value = []
                for suffix in self.suffix_precedence:
                    # Find values of this suffix, if any, and add them to the final list
                    extend_from = dest + suffix
                    if extend_from in args:
                        values = getattr(args, extend_from)
                        delattr(args, extend_from)
                        option_value.extend(values)
                setattr(args, dest, option_value)

    def build_parser(self):
        # You can use :ref:`xyz` in the following usage pages. However, for plain-text view,
        # e.g. through "borg ... --help", define a substitution for the reference here.
        # It will replace the entire :ref:`foo` verbatim.
        rst_plain_text_references = {
            'a_status_oddity': '"I am seeing ‘A’ (added) status for a unchanged file!?"',
            'separate_compaction': '"Separate compaction"',
            'list_item_flags': '"Item flags"',
        }

        def process_epilog(epilog):
            epilog = textwrap.dedent(epilog).splitlines()
            try:
                mode = borg.doc_mode
            except AttributeError:
                mode = 'command-line'
            if mode in ('command-line', 'build_usage'):
                epilog = [line for line in epilog if not line.startswith('.. man')]
            epilog = '\n'.join(epilog)
            if mode == 'command-line':
                epilog = rst_to_terminal(epilog, rst_plain_text_references)
            return epilog

        def define_common_options(add_common_option):
            add_common_option('-h', '--help', action='help', help='show this help message and exit')
            add_common_option('--critical', dest='log_level',
                              action='store_const', const='critical', default='warning',
                              help='work on log level CRITICAL')
            add_common_option('--error', dest='log_level',
                              action='store_const', const='error', default='warning',
                              help='work on log level ERROR')
            add_common_option('--warning', dest='log_level',
                              action='store_const', const='warning', default='warning',
                              help='work on log level WARNING (default)')
            add_common_option('--info', '-v', '--verbose', dest='log_level',
                              action='store_const', const='info', default='warning',
                              help='work on log level INFO')
            add_common_option('--debug', dest='log_level',
                              action='store_const', const='debug', default='warning',
                              help='enable debug output, work on log level DEBUG')
            add_common_option('--debug-topic', metavar='TOPIC', dest='debug_topics', action='append', default=[],
                              help='enable TOPIC debugging (can be specified multiple times). '
                                   'The logger path is borg.debug.<TOPIC> if TOPIC is not fully qualified.')
            add_common_option('-p', '--progress', dest='progress', action='store_true',
                              help='show progress information')
            add_common_option('--iec', dest='iec', action='store_true',
                              help='format using IEC units (1KiB = 1024B)')
            add_common_option('--log-json', dest='log_json', action='store_true',
                              help='Output one JSON object per log line instead of formatted text.')
            add_common_option('--lock-wait', metavar='SECONDS', dest='lock_wait', type=int, default=1,
                              help='wait at most SECONDS for acquiring a repository/cache lock (default: %(default)d).')
            add_common_option('--bypass-lock', dest='lock', action='store_false',
                              default=argparse.SUPPRESS,  # only create args attribute if option is specified
                              help='Bypass locking mechanism')
            add_common_option('--show-version', dest='show_version', action='store_true',
                              help='show/log the borg version')
            add_common_option('--show-rc', dest='show_rc', action='store_true',
                              help='show/log the return code (rc)')
            add_common_option('--umask', metavar='M', dest='umask', type=lambda s: int(s, 8), default=UMASK_DEFAULT,
                              help='set umask to M (local only, default: %(default)04o)')
            add_common_option('--remote-path', metavar='PATH', dest='remote_path',
                              help='use PATH as borg executable on the remote (default: "borg")')
            add_common_option('--remote-ratelimit', metavar='RATE', dest='upload_ratelimit', type=int,
                              help='deprecated, use ``--upload-ratelimit`` instead')
            add_common_option('--upload-ratelimit', metavar='RATE', dest='upload_ratelimit', type=int,
                              help='set network upload rate limit in kiByte/s (default: 0=unlimited)')
            add_common_option('--remote-buffer', metavar='UPLOAD_BUFFER', dest='upload_buffer', type=int,
                              help='deprecated, use ``--upload-buffer`` instead')
            add_common_option('--upload-buffer', metavar='UPLOAD_BUFFER', dest='upload_buffer', type=int,
                              help='set network upload buffer size in MiB. (default: 0=no buffer)')
            add_common_option('--consider-part-files', dest='consider_part_files', action='store_true',
                              help='treat part files like normal files (e.g. to list/extract them)')
            add_common_option('--debug-profile', metavar='FILE', dest='debug_profile', default=None,
                              help='Write execution profile in Borg format into FILE. For local use a Python-'
                                   'compatible file can be generated by suffixing FILE with ".pyprof".')
            add_common_option('--rsh', metavar='RSH', dest='rsh',
                              help="Use this command to connect to the 'borg serve' process (default: 'ssh')")

        def define_exclude_and_patterns(add_option, *, tag_files=False, strip_components=False):
            add_option('-e', '--exclude', metavar='PATTERN', dest='patterns',
                       type=parse_exclude_pattern, action='append',
                       help='exclude paths matching PATTERN')
            add_option('--exclude-from', metavar='EXCLUDEFILE', action=ArgparseExcludeFileAction,
                       help='read exclude patterns from EXCLUDEFILE, one per line')
            add_option('--pattern', metavar='PATTERN', action=ArgparsePatternAction,
                       help='experimental: include/exclude paths matching PATTERN')
            add_option('--patterns-from', metavar='PATTERNFILE', action=ArgparsePatternFileAction,
                       help='experimental: read include/exclude patterns from PATTERNFILE, one per line')

            if tag_files:
                add_option('--exclude-caches', dest='exclude_caches', action='store_true',
                           help='exclude directories that contain a CACHEDIR.TAG file '
                                '(http://www.bford.info/cachedir/spec.html)')
                add_option('--exclude-if-present', metavar='NAME', dest='exclude_if_present',
                           action='append', type=str,
                           help='exclude directories that are tagged by containing a filesystem object with '
                                'the given NAME')
                add_option('--keep-exclude-tags', dest='keep_exclude_tags',
                           action='store_true',
                           help='if tag objects are specified with ``--exclude-if-present``, '
                                'don\'t omit the tag objects themselves from the backup archive')

            if strip_components:
                add_option('--strip-components', metavar='NUMBER', dest='strip_components', type=int, default=0,
                           help='Remove the specified number of leading path elements. '
                                'Paths with fewer elements will be silently skipped.')

        def define_exclusion_group(subparser, **kwargs):
            exclude_group = subparser.add_argument_group('Exclusion options')
            define_exclude_and_patterns(exclude_group.add_argument, **kwargs)
            return exclude_group

        def define_archive_filters_group(subparser, *, sort_by=True, first_last=True):
            filters_group = subparser.add_argument_group('Archive filters',
                                                         'Archive filters can be applied to repository targets.')
            group = filters_group.add_mutually_exclusive_group()
            group.add_argument('-P', '--prefix', metavar='PREFIX', dest='prefix', type=PrefixSpec, default=None,
                               help='only consider archive names starting with this prefix.')
            group.add_argument('-a', '--glob-archives', metavar='GLOB', dest='glob_archives',
                               type=GlobSpec, default=None,
                               help='only consider archive names matching the glob. '
                                    'sh: rules apply, see "borg help patterns". '
                                    '``--prefix`` and ``--glob-archives`` are mutually exclusive.')

            if sort_by:
                sort_by_default = 'timestamp'
                filters_group.add_argument('--sort-by', metavar='KEYS', dest='sort_by',
                                           type=SortBySpec, default=sort_by_default,
                                           help='Comma-separated list of sorting keys; valid keys are: {}; default is: {}'
                                           .format(', '.join(AI_HUMAN_SORT_KEYS), sort_by_default))

            if first_last:
                group = filters_group.add_mutually_exclusive_group()
                group.add_argument('--first', metavar='N', dest='first', default=0, type=positive_int_validator,
                                   help='consider first N archives after other filters were applied')
                group.add_argument('--last', metavar='N', dest='last', default=0, type=positive_int_validator,
                                   help='consider last N archives after other filters were applied')

        def define_borg_mount(parser):
            parser.set_defaults(func=self.do_mount)
            parser.add_argument('location', metavar='REPOSITORY_OR_ARCHIVE', type=location_validator(),
                                help='repository or archive to mount')
            parser.add_argument('--consider-checkpoints', action='store_true', dest='consider_checkpoints',
                                help='Show checkpoint archives in the repository contents list (default: hidden).')
            parser.add_argument('mountpoint', metavar='MOUNTPOINT', type=str,
                                help='where to mount filesystem')
            parser.add_argument('-f', '--foreground', dest='foreground',
                                action='store_true',
                                help='stay in foreground, do not daemonize')
            parser.add_argument('-o', dest='options', type=str,
                                help='Extra mount options')
            parser.add_argument('--numeric-owner', dest='numeric_ids', action='store_true',
                                  help='deprecated, use ``--numeric-ids`` instead')
            parser.add_argument('--numeric-ids', dest='numeric_ids', action='store_true',
                                  help='use numeric user and group identifiers from archive(s)')
            define_archive_filters_group(parser)
            parser.add_argument('paths', metavar='PATH', nargs='*', type=str,
                                   help='paths to extract; patterns are supported')
            define_exclusion_group(parser, strip_components=True)

        parser = argparse.ArgumentParser(prog=self.prog, description='Borg - Deduplicated Backups',
                                         add_help=False)
        # paths and patterns must have an empty list as default everywhere
        parser.set_defaults(fallback2_func=functools.partial(self.do_maincommand_help, parser),
                            paths=[], patterns=[])
        parser.common_options = self.CommonOptions(define_common_options,
                                                   suffix_precedence=('_maincommand', '_midcommand', '_subcommand'))
        parser.add_argument('-V', '--version', action='version', version='%(prog)s ' + __version__,
                            help='show version number and exit')
        parser.common_options.add_common_group(parser, '_maincommand', provide_defaults=True)

        common_parser = argparse.ArgumentParser(add_help=False, prog=self.prog)
        common_parser.set_defaults(paths=[], patterns=[])
        parser.common_options.add_common_group(common_parser, '_subcommand')

        mid_common_parser = argparse.ArgumentParser(add_help=False, prog=self.prog)
        mid_common_parser.set_defaults(paths=[], patterns=[])
        parser.common_options.add_common_group(mid_common_parser, '_midcommand')

        # borg mount
        mount_epilog = process_epilog("""
        This command mounts an archive as a FUSE filesystem. This can be useful for
        browsing an archive or restoring individual files. Unless the ``--foreground``
        option is given the command will run in the background until the filesystem
        is ``umounted``.

        The command ``borgfs`` provides a wrapper for ``borg mount``. This can also be
        used in fstab entries:
        ``/path/to/repo /mnt/point fuse.borgfs defaults,noauto 0 0``

        To allow a regular user to use fstab entries, add the ``user`` option:
        ``/path/to/repo /mnt/point fuse.borgfs defaults,noauto,user 0 0``

        For FUSE configuration and mount options, see the mount.fuse(8) manual page.

        Borg's default behavior is to use the archived user and group names of each
        file and map them to the system's respective user and group ids.
        Alternatively, using ``numeric-ids`` will instead use the archived user and
        group ids without any mapping.

        The ``uid`` and ``gid`` mount options (implemented by Borg) can be used to
        override the user and group ids of all files (i.e., ``borg mount -o
        uid=1000,gid=1000``).

        The man page references ``user_id`` and ``group_id`` mount options
        (implemented by fuse) which specify the user and group id of the mount owner
        (aka, the user who does the mounting). It is set automatically by libfuse (or
        the filesystem if libfuse is not used). However, you should not specify these
        manually. Unlike the ``uid`` and ``gid`` mount options which affect all files,
        ``user_id`` and ``group_id`` affect the user and group id of the mounted
        (base) directory.

        Additional mount options supported by borg:

        - versions: when used with a repository mount, this gives a merged, versioned
          view of the files in the archives. EXPERIMENTAL, layout may change in future.
        - allow_damaged_files: by default damaged files (where missing chunks were
          replaced with runs of zeros by borg check ``--repair``) are not readable and
          return EIO (I/O error). Set this option to read such files.
        - ignore_permissions: for security reasons the "default_permissions" mount
          option is internally enforced by borg. "ignore_permissions" can be given to
          not enforce "default_permissions".

        The BORG_MOUNT_DATA_CACHE_ENTRIES environment variable is meant for advanced users
        to tweak the performance. It sets the number of cached data chunks; additional
        memory usage can be up to ~8 MiB times this number. The default is the number
        of CPU cores.

        When the daemonized process receives a signal or crashes, it does not unmount.
        Unmounting in these cases could cause an active rsync or similar process
        to unintentionally delete data.

        When running in the foreground ^C/SIGINT unmounts cleanly, but other
        signals or crashes do not.
        """)

        if parser.prog == 'borgfs':
            parser.description = self.do_mount.__doc__
            parser.epilog = mount_epilog
            parser.formatter_class = argparse.RawDescriptionHelpFormatter
            parser.help = 'mount repository'
            define_borg_mount(parser)
            return parser

        subparsers = parser.add_subparsers(title='required arguments', metavar='<command>')

        # borg benchmark
        benchmark_epilog = process_epilog("These commands do various benchmarks.")

        subparser = subparsers.add_parser('benchmark', parents=[mid_common_parser], add_help=False,
                                          description='benchmark command',
                                          epilog=benchmark_epilog,
                                          formatter_class=argparse.RawDescriptionHelpFormatter,
                                          help='benchmark command')

        benchmark_parsers = subparser.add_subparsers(title='required arguments', metavar='<command>')
        subparser.set_defaults(fallback_func=functools.partial(self.do_subcommand_help, subparser))

        bench_crud_epilog = process_epilog("""
        This command benchmarks borg CRUD (create, read, update, delete) operations.

        It creates input data below the given PATH and backups this data into the given REPO.
        The REPO must already exist (it could be a fresh empty repo or an existing repo, the
        command will create / read / update / delete some archives named borg-benchmark-crud\\* there.

        Make sure you have free space there, you'll need about 1GB each (+ overhead).

        If your repository is encrypted and borg needs a passphrase to unlock the key, use::

            BORG_PASSPHRASE=mysecret borg benchmark crud REPO PATH

        Measurements are done with different input file sizes and counts.
        The file contents are very artificial (either all zero or all random),
        thus the measurement results do not necessarily reflect performance with real data.
        Also, due to the kind of content used, no compression is used in these benchmarks.

        C- == borg create (1st archive creation, no compression, do not use files cache)
              C-Z- == all-zero files. full dedup, this is primarily measuring reader/chunker/hasher.
              C-R- == random files. no dedup, measuring throughput through all processing stages.

        R- == borg extract (extract archive, dry-run, do everything, but do not write files to disk)
              R-Z- == all zero files. Measuring heavily duplicated files.
              R-R- == random files. No duplication here, measuring throughput through all processing
              stages, except writing to disk.

        U- == borg create (2nd archive creation of unchanged input files, measure files cache speed)
              The throughput value is kind of virtual here, it does not actually read the file.
              U-Z- == needs to check the 2 all-zero chunks' existence in the repo.
              U-R- == needs to check existence of a lot of different chunks in the repo.

        D- == borg delete archive (delete last remaining archive, measure deletion + compaction)
              D-Z- == few chunks to delete / few segments to compact/remove.
              D-R- == many chunks to delete / many segments to compact/remove.

        Please note that there might be quite some variance in these measurements.
        Try multiple measurements and having a otherwise idle machine (and network, if you use it).
        """)
        subparser = benchmark_parsers.add_parser('crud', parents=[common_parser], add_help=False,
                                                 description=self.do_benchmark_crud.__doc__,
                                                 epilog=bench_crud_epilog,
                                                 formatter_class=argparse.RawDescriptionHelpFormatter,
                                                 help='benchmarks borg CRUD (create, extract, update, delete).')
        subparser.set_defaults(func=self.do_benchmark_crud)

        subparser.add_argument('location', metavar='REPOSITORY',
                               type=location_validator(archive=False),
                               help='repository to use for benchmark (must exist)')

        subparser.add_argument('path', metavar='PATH', help='path were to create benchmark input data')

        # borg break-lock
        break_lock_epilog = process_epilog("""
        This command breaks the repository and cache locks.
        Please use carefully and only while no borg process (on any machine) is
        trying to access the Cache or the Repository.
        """)
        subparser = subparsers.add_parser('break-lock', parents=[common_parser], add_help=False,
                                          description=self.do_break_lock.__doc__,
                                          epilog=break_lock_epilog,
                                          formatter_class=argparse.RawDescriptionHelpFormatter,
                                          help='break repository and cache locks')
        subparser.set_defaults(func=self.do_break_lock)
        subparser.add_argument('location', metavar='REPOSITORY', nargs='?', default='',
                               type=location_validator(archive=False),
                               help='repository for which to break the locks')

        # borg check
        check_epilog = process_epilog("""
        The check command verifies the consistency of a repository and the corresponding archives.

        check --repair is a potentially dangerous function and might lead to data loss
        (for kinds of corruption it is not capable of dealing with). BE VERY CAREFUL!

        Pursuant to the previous warning it is also highly recommended to test the
        reliability of the hardware running this software with stress testing software
        such as memory testers. Unreliable hardware can also lead to data loss especially
        when this command is run in repair mode.

        First, the underlying repository data files are checked:

        - For all segments, the segment magic header is checked.
        - For all objects stored in the segments, all metadata (e.g. CRC and size) and
          all data is read. The read data is checked by size and CRC. Bit rot and other
          types of accidental damage can be detected this way.
        - In repair mode, if an integrity error is detected in a segment, try to recover
          as many objects from the segment as possible.
        - In repair mode, make sure that the index is consistent with the data stored in
          the segments.
        - If checking a remote repo via ``ssh:``, the repo check is executed on the server
          without causing significant network traffic.
        - The repository check can be skipped using the ``--archives-only`` option.
        - A repository check can be time consuming. Partial checks are possible with the
          ``--max-duration`` option.

        Second, the consistency and correctness of the archive metadata is verified:

        - Is the repo manifest present? If not, it is rebuilt from archive metadata
          chunks (this requires reading and decrypting of all metadata and data).
        - Check if archive metadata chunk is present; if not, remove archive from manifest.
        - For all files (items) in the archive, for all chunks referenced by these
          files, check if chunk is present. In repair mode, if a chunk is not present,
          replace it with a same-size replacement chunk of zeroes. If a previously lost
          chunk reappears (e.g. via a later backup), in repair mode the all-zero replacement
          chunk will be replaced by the correct chunk. This requires reading of archive and
          file metadata, but not data.
        - In repair mode, when all the archives were checked, orphaned chunks are deleted
          from the repo. One cause of orphaned chunks are input file related errors (like
          read errors) in the archive creation process.
        - In verify-data mode, a complete cryptographic verification of the archive data
          integrity is performed. This conflicts with ``--repository-only`` as this mode
          only makes sense if the archive checks are enabled. The full details of this mode
          are documented below.
        - If checking a remote repo via ``ssh:``, the archive check is executed on the
          client machine because it requires decryption, and this is always done client-side
          as key access is needed.
        - The archive checks can be time consuming; they can be skipped using the
          ``--repository-only`` option.

        The ``--max-duration`` option can be used to split a long-running repository check
        into multiple partial checks. After the given number of seconds the check is
        interrupted. The next partial check will continue where the previous one stopped,
        until the complete repository has been checked. Example: Assuming a full check took 7
        hours, then running a daily check with --max-duration=3600 (1 hour) resulted in one
        full check per week.

        Attention: Partial checks can only do way less checking than a full check (only the
        CRC32 checks on segment file entries are done), and cannot be combined with the
        ``--repair`` option. Partial checks may therefore be useful only with very large
        repositories where a full check took too long. Doing a full repository check aborts a
        partial check; the next partial check will restart from the beginning.

        The ``--verify-data`` option will perform a full integrity verification (as opposed to
        checking the CRC32 of the segment) of data, which means reading the data from the
        repository, decrypting and decompressing it. This is a cryptographic verification,
        which will detect (accidental) corruption. For encrypted repositories it is
        tamper-resistant as well, unless the attacker has access to the keys. It is also very
        slow.
        """)
        subparser = subparsers.add_parser('check', parents=[common_parser], add_help=False,
                                          description=self.do_check.__doc__,
                                          epilog=check_epilog,
                                          formatter_class=argparse.RawDescriptionHelpFormatter,
                                          help='verify repository')
        subparser.set_defaults(func=self.do_check)
        subparser.add_argument('location', metavar='REPOSITORY_OR_ARCHIVE', nargs='?', default='',
                               type=location_validator(),
                               help='repository or archive to check consistency of')
        subparser.add_argument('--repository-only', dest='repo_only', action='store_true',
                               help='only perform repository checks')
        subparser.add_argument('--archives-only', dest='archives_only', action='store_true',
                               help='only perform archives checks')
        subparser.add_argument('--verify-data', dest='verify_data', action='store_true',
                               help='perform cryptographic archive data integrity verification '
                                    '(conflicts with ``--repository-only``)')
        subparser.add_argument('--repair', dest='repair', action='store_true',
                               help='attempt to repair any inconsistencies found')
        subparser.add_argument('--save-space', dest='save_space', action='store_true',
                               help='work slower, but using less space')
        subparser.add_argument('--max-duration', metavar='SECONDS', dest='max_duration',
                                   type=int, default=0,
                                   help='do only a partial repo check for max. SECONDS seconds (Default: unlimited)')
        define_archive_filters_group(subparser)

        # borg compact
        compact_epilog = process_epilog("""
        This command frees repository space by compacting segments.

        Use this regularly to avoid running out of space - you do not need to use this
        after each borg command though. It is especially useful after deleting archives,
        because only compaction will really free repository space.

        borg compact does not need a key, so it is possible to invoke it from the
        client or also from the server.

        Depending on the amount of segments that need compaction, it may take a while,
        so consider using the ``--progress`` option.

        A segment is compacted if the amount of saved space is above the percentage value
        given by the ``--threshold`` option. If omitted, a threshold of 10% is used.
        When using ``--verbose``, borg will output an estimate of the freed space.

        After upgrading borg (server) to 1.2+, you can use ``borg compact --cleanup-commits``
        to clean up the numerous 17byte commit-only segments that borg 1.1 did not clean up
        due to a bug. It is enough to do that once per repository.

        See :ref:`separate_compaction` in Additional Notes for more details.
        """)
        subparser = subparsers.add_parser('compact', parents=[common_parser], add_help=False,
                                          description=self.do_compact.__doc__,
                                          epilog=compact_epilog,
                                          formatter_class=argparse.RawDescriptionHelpFormatter,
                                          help='compact segment files / free space in repo')
        subparser.set_defaults(func=self.do_compact)
        subparser.add_argument('location', metavar='REPOSITORY', nargs='?', default='',
                               type=location_validator(archive=False),
                               help='repository to compact')
        subparser.add_argument('--cleanup-commits', dest='cleanup_commits', action='store_true',
                               help='cleanup commit-only 17-byte segment files')
        subparser.add_argument('--threshold', metavar='PERCENT', dest='threshold',
                               type=int, default=10,
                               help='set minimum threshold for saved space in PERCENT (Default: 10)')

        # borg config
        config_epilog = process_epilog("""
        This command gets and sets options in a local repository or cache config file.
        For security reasons, this command only works on local repositories.

        To delete a config value entirely, use ``--delete``. To list the values
        of the configuration file or the default values, use ``--list``.  To get and existing
        key, pass only the key name. To set a key, pass both the key name and
        the new value. Keys can be specified in the format "section.name" or
        simply "name"; the section will default to "repository" and "cache" for
        the repo and cache configs, respectively.


        By default, borg config manipulates the repository config file. Using ``--cache``
        edits the repository cache's config file instead.
        """)
        subparser = subparsers.add_parser('config', parents=[common_parser], add_help=False,
                                          description=self.do_config.__doc__,
                                          epilog=config_epilog,
                                          formatter_class=argparse.RawDescriptionHelpFormatter,
                                          help='get and set configuration values')
        subparser.set_defaults(func=self.do_config)
        subparser.add_argument('-c', '--cache', dest='cache', action='store_true',
                               help='get and set values from the repo cache')

        group = subparser.add_mutually_exclusive_group()
        group.add_argument('-d', '--delete', dest='delete', action='store_true',
                               help='delete the key from the config file')
        group.add_argument('-l', '--list', dest='list', action='store_true',
                               help='list the configuration of the repo')

        subparser.add_argument('location', metavar='REPOSITORY', nargs='?', default='',
                               type=location_validator(archive=False, proto='file'),
                               help='repository to configure')
        subparser.add_argument('name', metavar='NAME', nargs='?',
                               help='name of config key')
        subparser.add_argument('value', metavar='VALUE', nargs='?',
                               help='new value for key')

        # borg create
        create_epilog = process_epilog("""
        This command creates a backup archive containing all files found while recursively
        traversing all paths specified. Paths are added to the archive as they are given,
        that means if relative paths are desired, the command has to be run from the correct
        directory.

        When giving '-' as path, borg will read data from standard input and create a
        file 'stdin' in the created archive from that data. In some cases it's more
        appropriate to use --content-from-command, however. See section *Reading from
        stdin* below for details.

        The archive will consume almost no disk space for files or parts of files that
        have already been stored in other archives.

        The archive name needs to be unique. It must not end in '.checkpoint' or
        '.checkpoint.N' (with N being a number), because these names are used for
        checkpoints and treated in special ways.

        In the archive name, you may use the following placeholders:
        {now}, {utcnow}, {fqdn}, {hostname}, {user} and some others.

        Backup speed is increased by not reprocessing files that are already part of
        existing archives and weren't modified. The detection of unmodified files is
        done by comparing multiple file metadata values with previous values kept in
        the files cache.

        This comparison can operate in different modes as given by ``--files-cache``:

        - ctime,size,inode (default)
        - mtime,size,inode (default behaviour of borg versions older than 1.1.0rc4)
        - ctime,size (ignore the inode number)
        - mtime,size (ignore the inode number)
        - rechunk,ctime (all files are considered modified - rechunk, cache ctime)
        - rechunk,mtime (all files are considered modified - rechunk, cache mtime)
        - disabled (disable the files cache, all files considered modified - rechunk)

        inode number: better safety, but often unstable on network filesystems

        Normally, detecting file modifications will take inode information into
        consideration to improve the reliability of file change detection.
        This is problematic for files located on sshfs and similar network file
        systems which do not provide stable inode numbers, such files will always
        be considered modified. You can use modes without `inode` in this case to
        improve performance, but reliability of change detection might be reduced.

        ctime vs. mtime: safety vs. speed

        - ctime is a rather safe way to detect changes to a file (metadata and contents)
          as it can not be set from userspace. But, a metadata-only change will already
          update the ctime, so there might be some unnecessary chunking/hashing even
          without content changes. Some filesystems do not support ctime (change time).
          E.g. doing a chown or chmod to a file will change its ctime.
        - mtime usually works and only updates if file contents were changed. But mtime
          can be arbitrarily set from userspace, e.g. to set mtime back to the same value
          it had before a content change happened. This can be used maliciously as well as
          well-meant, but in both cases mtime based cache modes can be problematic.

        The mount points of filesystems or filesystem snapshots should be the same for every
        creation of a new archive to ensure fast operation. This is because the file cache that
        is used to determine changed files quickly uses absolute filenames.
        If this is not possible, consider creating a bind mount to a stable location.

        The ``--progress`` option shows (from left to right) Original, Compressed and Deduplicated
        (O, C and D, respectively), then the Number of files (N) processed so far, followed by
        the currently processed path.

        When using ``--stats``, you will get some statistics about how much data was
        added - the "This Archive" deduplicated size there is most interesting as that is
        how much your repository will grow. Please note that the "All archives" stats refer to
        the state after creation. Also, the ``--stats`` and ``--dry-run`` options are mutually
        exclusive because the data is not actually compressed and deduplicated during a dry run.

        See the output of the "borg help patterns" command for more help on exclude patterns.

        See the output of the "borg help placeholders" command for more help on placeholders.

        .. man NOTES

        The ``--exclude`` patterns are not like tar. In tar ``--exclude`` .bundler/gems will
        exclude foo/.bundler/gems. In borg it will not, you need to use ``--exclude``
        '\\*/.bundler/gems' to get the same effect. See ``borg help patterns`` for
        more information.

        In addition to using ``--exclude`` patterns, it is possible to use
        ``--exclude-if-present`` to specify the name of a filesystem object (e.g. a file
        or folder name) which, when contained within another folder, will prevent the
        containing folder from being backed up.  By default, the containing folder and
        all of its contents will be omitted from the backup.  If, however, you wish to
        only include the objects specified by ``--exclude-if-present`` in your backup,
        and not include any other contents of the containing folder, this can be enabled
        through using the ``--keep-exclude-tags`` option.

        The ``-x`` or ``--one-file-system`` option excludes directories, that are mountpoints (and everything in them).
        It detects mountpoints by comparing the device number from the output of ``stat()`` of the directory and its
        parent directory. Specifically, it excludes directories for which ``stat()`` reports a device number different
        from the device number of their parent. Be aware that in Linux (and possibly elsewhere) there are directories
        with device number different from their parent, which the kernel does not consider a mountpoint and also the
        other way around. Examples are bind mounts (possibly same device number, but always a mountpoint) and ALL
        subvolumes of a btrfs (different device number from parent but not necessarily a mountpoint). Therefore when
        using ``--one-file-system``, one should make doubly sure that the backup works as intended especially when using
        btrfs. This is even more important, if the btrfs layout was created by someone else, e.g. a distribution
        installer.


        .. _list_item_flags:

        Item flags
        ++++++++++

        ``--list`` outputs a list of all files, directories and other
        file system items it considered (no matter whether they had content changes
        or not). For each item, it prefixes a single-letter flag that indicates type
        and/or status of the item.

        If you are interested only in a subset of that output, you can give e.g.
        ``--filter=AME`` and it will only show regular files with A, M or E status (see
        below).

        A uppercase character represents the status of a regular file relative to the
        "files" cache (not relative to the repo -- this is an issue if the files cache
        is not used). Metadata is stored in any case and for 'A' and 'M' also new data
        chunks are stored. For 'U' all data chunks refer to already existing chunks.

        - 'A' = regular file, added (see also :ref:`a_status_oddity` in the FAQ)
        - 'M' = regular file, modified
        - 'U' = regular file, unchanged
        - 'C' = regular file, it changed while we backed it up
        - 'E' = regular file, an error happened while accessing/reading *this* file

        A lowercase character means a file type other than a regular file,
        borg usually just stores their metadata:

        - 'd' = directory
        - 'b' = block device
        - 'c' = char device
        - 'h' = regular file, hardlink (to already seen inodes)
        - 's' = symlink
        - 'f' = fifo

        Other flags used include:

        - 'i' = backup data was read from standard input (stdin)
        - '-' = dry run, item was *not* backed up
        - 'x' = excluded, item was *not* backed up
        - '?' = missing status code (if you see this, please file a bug report!)

        Reading from stdin
        ++++++++++++++++++

        There are two methods to read from stdin. Either specify ``-`` as path and
        pipe directly to borg::

            backup-vm --id myvm --stdout | borg create REPO::ARCHIVE -

        Or use ``--content-from-command`` to have Borg manage the execution of the
        command and piping. If you do so, the first PATH argument is interpreted
        as command to execute and any further arguments are treated as arguments
        to the command::

            borg create --content-from-command REPO::ARCHIVE -- backup-vm --id myvm --stdout

        ``--`` is used to ensure ``--id`` and ``--stdout`` are **not** considered
        arguments to ``borg`` but rather ``backup-vm``.

        The difference between the two approaches is that piping to borg creates an
        archive even if the command piping to borg exits with a failure. In this case,
        **one can end up with truncated output being backed up**. Using
        ``--content-from-command``, in contrast, borg is guaranteed to fail without
        creating an archive should the command fail. The command is considered failed
        when it returned a non-zero exit code.

        Reading from stdin yields just a stream of data without file metadata
        associated with it, and the files cache is not needed at all. So it is
        safe to disable it via ``--files-cache disabled`` and speed up backup
        creation a bit.

        By default, the content read from stdin is stored in a file called 'stdin'.
        Use ``--stdin-name`` to change the name.
        """)

        subparser = subparsers.add_parser('create', parents=[common_parser], add_help=False,
                                          description=self.do_create.__doc__,
                                          epilog=create_epilog,
                                          formatter_class=argparse.RawDescriptionHelpFormatter,
                                          help='create backup')
        subparser.set_defaults(func=self.do_create)

        # note: --dry-run and --stats are mutually exclusive, but we do not want to abort when
        #  parsing, but rather proceed with the dry-run, but without stats (see run() method).
        subparser.add_argument('-n', '--dry-run', dest='dry_run', action='store_true',
                               help='do not create a backup archive')
        subparser.add_argument('-s', '--stats', dest='stats', action='store_true',
                               help='print statistics for the created archive')

        subparser.add_argument('--list', dest='output_list', action='store_true',
                               help='output verbose list of items (files, dirs, ...)')
        subparser.add_argument('--filter', metavar='STATUSCHARS', dest='output_filter',
                               help='only display items with the given status characters (see description)')
        subparser.add_argument('--json', action='store_true',
                               help='output stats as JSON. Implies ``--stats``.')
        subparser.add_argument('--no-cache-sync', dest='no_cache_sync', action='store_true',
                               help='experimental: do not synchronize the cache. Implies not using the files cache.')
        subparser.add_argument('--stdin-name', metavar='NAME', dest='stdin_name', default='stdin',
                               help='use NAME in archive for stdin data (default: %(default)r)')
        subparser.add_argument('--stdin-user', metavar='USER', dest='stdin_user', default=uid2user(0),
                               help='set user USER in archive for stdin data (default: %(default)r)')
        subparser.add_argument('--stdin-group', metavar='GROUP', dest='stdin_group', default=gid2group(0),
                               help='set group GROUP in archive for stdin data (default: %(default)r)')
        subparser.add_argument('--stdin-mode', metavar='M', dest='stdin_mode', type=lambda s: int(s, 8), default=STDIN_MODE_DEFAULT,
                              help='set mode to M in archive for stdin data (default: %(default)04o)')
        subparser.add_argument('--content-from-command', action='store_true',
                               help='interpret PATH as command and store its stdout. See also section Reading from'
                                    ' stdin below.')
        subparser.add_argument('--paths-from-stdin', action='store_true',
                               help='read DELIM-separated list of paths to backup from stdin. Will not '
                                    'recurse into directories.')
        subparser.add_argument('--paths-from-command', action='store_true',
                               help='interpret PATH as command and treat its output as ``--paths-from-stdin``')
        subparser.add_argument('--paths-delimiter', metavar='DELIM',
                               help='set path delimiter for ``--paths-from-stdin`` and ``--paths-from-command`` (default: \\n) ')

        exclude_group = define_exclusion_group(subparser, tag_files=True)
        exclude_group.add_argument('--exclude-nodump', dest='exclude_nodump', action='store_true',
                                   help='exclude files flagged NODUMP')

        fs_group = subparser.add_argument_group('Filesystem options')
        fs_group.add_argument('-x', '--one-file-system', dest='one_file_system', action='store_true',
                              help='stay in the same file system and do not store mount points of other file systems.  This might behave different from your expectations, see the docs.')
        fs_group.add_argument('--numeric-owner', dest='numeric_ids', action='store_true',
                              help='deprecated, use ``--numeric-ids`` instead')
        fs_group.add_argument('--numeric-ids', dest='numeric_ids', action='store_true',
                              help='only store numeric user and group identifiers')
        # --noatime is the default now and the flag is deprecated. args.noatime is not used any more.
        # use --atime if you want to store the atime (default behaviour before borg 1.2.0a7)..
        fs_group.add_argument('--noatime', dest='noatime', action='store_true',
                              help='do not store atime into archive')
        fs_group.add_argument('--atime', dest='atime', action='store_true',
                              help='do store atime into archive')
        fs_group.add_argument('--noctime', dest='noctime', action='store_true',
                              help='do not store ctime into archive')
        fs_group.add_argument('--nobirthtime', dest='nobirthtime', action='store_true',
                              help='do not store birthtime (creation date) into archive')
        fs_group.add_argument('--nobsdflags', dest='nobsdflags', action='store_true',
                              help='deprecated, use ``--noflags`` instead')
        fs_group.add_argument('--noflags', dest='noflags', action='store_true',
                              help='do not read and store flags (e.g. NODUMP, IMMUTABLE) into archive')
        fs_group.add_argument('--noacls', dest='noacls', action='store_true',
                              help='do not read and store ACLs into archive')
        fs_group.add_argument('--noxattrs', dest='noxattrs', action='store_true',
                              help='do not read and store xattrs into archive')
        fs_group.add_argument('--sparse', dest='sparse', action='store_true',
                               help='detect sparse holes in input (supported only by fixed chunker)')
        fs_group.add_argument('--files-cache', metavar='MODE', dest='files_cache_mode',
                              type=FilesCacheMode, default=DEFAULT_FILES_CACHE_MODE_UI,
                              help='operate files cache in MODE. default: %s' % DEFAULT_FILES_CACHE_MODE_UI)
        fs_group.add_argument('--read-special', dest='read_special', action='store_true',
                              help='open and read block and char device files as well as FIFOs as if they were '
                                   'regular files. Also follows symlinks pointing to these kinds of files.')

        archive_group = subparser.add_argument_group('Archive options')
        archive_group.add_argument('--comment', dest='comment', metavar='COMMENT', type=CommentSpec, default='',
                                   help='add a comment text to the archive')
        archive_group.add_argument('--timestamp', metavar='TIMESTAMP', dest='timestamp',
                                   type=timestamp, default=None,
                                   help='manually specify the archive creation date/time (UTC, yyyy-mm-ddThh:mm:ss format). '
                                        'Alternatively, give a reference file/directory.')
        archive_group.add_argument('-c', '--checkpoint-interval', metavar='SECONDS', dest='checkpoint_interval',
                                   type=int, default=1800,
                                   help='write checkpoint every SECONDS seconds (Default: 1800)')
        archive_group.add_argument('--chunker-params', metavar='PARAMS', dest='chunker_params',
                                   type=ChunkerParams, default=CHUNKER_PARAMS,
                                   help='specify the chunker parameters (ALGO, CHUNK_MIN_EXP, CHUNK_MAX_EXP, '
                                        'HASH_MASK_BITS, HASH_WINDOW_SIZE). default: %s,%d,%d,%d,%d' % CHUNKER_PARAMS)
        archive_group.add_argument('-C', '--compression', metavar='COMPRESSION', dest='compression',
                                   type=CompressionSpec, default=CompressionSpec('lz4'),
                                   help='select compression algorithm, see the output of the '
                                        '"borg help compression" command for details.')

        subparser.add_argument('location', metavar='ARCHIVE',
                               type=location_validator(archive=True),
                               help='name of archive to create (must be also a valid directory name)')
        subparser.add_argument('paths', metavar='PATH', nargs='*', type=str,
                               help='paths to archive')

        # borg debug
        debug_epilog = process_epilog("""
        These commands are not intended for normal use and potentially very
        dangerous if used incorrectly.

        They exist to improve debugging capabilities without direct system access, e.g.
        in case you ever run into some severe malfunction. Use them only if you know
        what you are doing or if a trusted developer tells you what to do.""")

        subparser = subparsers.add_parser('debug', parents=[mid_common_parser], add_help=False,
                                          description='debugging command (not intended for normal use)',
                                          epilog=debug_epilog,
                                          formatter_class=argparse.RawDescriptionHelpFormatter,
                                          help='debugging command (not intended for normal use)')

        debug_parsers = subparser.add_subparsers(title='required arguments', metavar='<command>')
        subparser.set_defaults(fallback_func=functools.partial(self.do_subcommand_help, subparser))

        debug_info_epilog = process_epilog("""
        This command displays some system information that might be useful for bug
        reports and debugging problems. If a traceback happens, this information is
        already appended at the end of the traceback.
        """)
        subparser = debug_parsers.add_parser('info', parents=[common_parser], add_help=False,
                                          description=self.do_debug_info.__doc__,
                                          epilog=debug_info_epilog,
                                          formatter_class=argparse.RawDescriptionHelpFormatter,
                                          help='show system infos for debugging / bug reports (debug)')
        subparser.set_defaults(func=self.do_debug_info)

        debug_dump_archive_items_epilog = process_epilog("""
        This command dumps raw (but decrypted and decompressed) archive items (only metadata) to files.
        """)
        subparser = debug_parsers.add_parser('dump-archive-items', parents=[common_parser], add_help=False,
                                          description=self.do_debug_dump_archive_items.__doc__,
                                          epilog=debug_dump_archive_items_epilog,
                                          formatter_class=argparse.RawDescriptionHelpFormatter,
                                          help='dump archive items (metadata) (debug)')
        subparser.set_defaults(func=self.do_debug_dump_archive_items)
        subparser.add_argument('location', metavar='ARCHIVE',
                               type=location_validator(archive=True),
                               help='archive to dump')

        debug_dump_archive_epilog = process_epilog("""
        This command dumps all metadata of an archive in a decoded form to a file.
        """)
        subparser = debug_parsers.add_parser('dump-archive', parents=[common_parser], add_help=False,
                                          description=self.do_debug_dump_archive.__doc__,
                                          epilog=debug_dump_archive_epilog,
                                          formatter_class=argparse.RawDescriptionHelpFormatter,
                                          help='dump decoded archive metadata (debug)')
        subparser.set_defaults(func=self.do_debug_dump_archive)
        subparser.add_argument('location', metavar='ARCHIVE',
                               type=location_validator(archive=True),
                               help='archive to dump')
        subparser.add_argument('path', metavar='PATH', type=str,
                               help='file to dump data into')

        debug_dump_manifest_epilog = process_epilog("""
        This command dumps manifest metadata of a repository in a decoded form to a file.
        """)
        subparser = debug_parsers.add_parser('dump-manifest', parents=[common_parser], add_help=False,
                                          description=self.do_debug_dump_manifest.__doc__,
                                          epilog=debug_dump_manifest_epilog,
                                          formatter_class=argparse.RawDescriptionHelpFormatter,
                                          help='dump decoded repository metadata (debug)')
        subparser.set_defaults(func=self.do_debug_dump_manifest)
        subparser.add_argument('location', metavar='REPOSITORY',
                               type=location_validator(archive=False),
                               help='repository to dump')
        subparser.add_argument('path', metavar='PATH', type=str,
                               help='file to dump data into')

        debug_dump_repo_objs_epilog = process_epilog("""
        This command dumps raw (but decrypted and decompressed) repo objects to files.
        """)
        subparser = debug_parsers.add_parser('dump-repo-objs', parents=[common_parser], add_help=False,
                                          description=self.do_debug_dump_repo_objs.__doc__,
                                          epilog=debug_dump_repo_objs_epilog,
                                          formatter_class=argparse.RawDescriptionHelpFormatter,
                                          help='dump repo objects (debug)')
        subparser.set_defaults(func=self.do_debug_dump_repo_objs)
        subparser.add_argument('location', metavar='REPOSITORY',
                               type=location_validator(archive=False),
                               help='repository to dump')
        subparser.add_argument('--ghost', dest='ghost', action='store_true',
                               help='dump all segment file contents, including deleted/uncommitted objects and commits.')

        debug_search_repo_objs_epilog = process_epilog("""
        This command searches raw (but decrypted and decompressed) repo objects for a specific bytes sequence.
        """)
        subparser = debug_parsers.add_parser('search-repo-objs', parents=[common_parser], add_help=False,
                                          description=self.do_debug_search_repo_objs.__doc__,
                                          epilog=debug_search_repo_objs_epilog,
                                          formatter_class=argparse.RawDescriptionHelpFormatter,
                                          help='search repo objects (debug)')
        subparser.set_defaults(func=self.do_debug_search_repo_objs)
        subparser.add_argument('location', metavar='REPOSITORY',
                               type=location_validator(archive=False),
                               help='repository to search')
        subparser.add_argument('wanted', metavar='WANTED', type=str,
                               help='term to search the repo for, either 0x1234abcd hex term or a string')

        debug_get_obj_epilog = process_epilog("""
        This command gets an object from the repository.
        """)
        subparser = debug_parsers.add_parser('get-obj', parents=[common_parser], add_help=False,
                                          description=self.do_debug_get_obj.__doc__,
                                          epilog=debug_get_obj_epilog,
                                          formatter_class=argparse.RawDescriptionHelpFormatter,
                                          help='get object from repository (debug)')
        subparser.set_defaults(func=self.do_debug_get_obj)
        subparser.add_argument('location', metavar='REPOSITORY',
                               type=location_validator(archive=False),
                               help='repository to use')
        subparser.add_argument('id', metavar='ID', type=str,
                               help='hex object ID to get from the repo')
        subparser.add_argument('path', metavar='PATH', type=str,
                               help='file to write object data into')

        debug_put_obj_epilog = process_epilog("""
        This command puts objects into the repository.
        """)
        subparser = debug_parsers.add_parser('put-obj', parents=[common_parser], add_help=False,
                                          description=self.do_debug_put_obj.__doc__,
                                          epilog=debug_put_obj_epilog,
                                          formatter_class=argparse.RawDescriptionHelpFormatter,
                                          help='put object to repository (debug)')
        subparser.set_defaults(func=self.do_debug_put_obj)
        subparser.add_argument('location', metavar='REPOSITORY',
                               type=location_validator(archive=False),
                               help='repository to use')
        subparser.add_argument('paths', metavar='PATH', nargs='+', type=str,
                               help='file(s) to read and create object(s) from')

        debug_delete_obj_epilog = process_epilog("""
        This command deletes objects from the repository.
        """)
        subparser = debug_parsers.add_parser('delete-obj', parents=[common_parser], add_help=False,
                                          description=self.do_debug_delete_obj.__doc__,
                                          epilog=debug_delete_obj_epilog,
                                          formatter_class=argparse.RawDescriptionHelpFormatter,
                                          help='delete object from repository (debug)')
        subparser.set_defaults(func=self.do_debug_delete_obj)
        subparser.add_argument('location', metavar='REPOSITORY',
                               type=location_validator(archive=False),
                               help='repository to use')
        subparser.add_argument('ids', metavar='IDs', nargs='+', type=str,
                               help='hex object ID(s) to delete from the repo')

        debug_refcount_obj_epilog = process_epilog("""
        This command displays the reference count for objects from the repository.
        """)
        subparser = debug_parsers.add_parser('refcount-obj', parents=[common_parser], add_help=False,
                                          description=self.do_debug_refcount_obj.__doc__,
                                          epilog=debug_refcount_obj_epilog,
                                          formatter_class=argparse.RawDescriptionHelpFormatter,
                                          help='show refcount for object from repository (debug)')
        subparser.set_defaults(func=self.do_debug_refcount_obj)
        subparser.add_argument('location', metavar='REPOSITORY',
                               type=location_validator(archive=False),
                               help='repository to use')
        subparser.add_argument('ids', metavar='IDs', nargs='+', type=str,
                               help='hex object ID(s) to show refcounts for')

        debug_dump_hints_epilog = process_epilog("""
        This command dumps the repository hints data.
        """)
        subparser = debug_parsers.add_parser('dump-hints', parents=[common_parser], add_help=False,
                                          description=self.do_debug_dump_hints.__doc__,
                                          epilog=debug_dump_hints_epilog,
                                          formatter_class=argparse.RawDescriptionHelpFormatter,
                                          help='dump repo hints (debug)')
        subparser.set_defaults(func=self.do_debug_dump_hints)
        subparser.add_argument('location', metavar='REPOSITORY',
                               type=location_validator(archive=False),
                               help='repository to dump')
        subparser.add_argument('path', metavar='PATH', type=str,
                               help='file to dump data into')

        debug_convert_profile_epilog = process_epilog("""
        Convert a Borg profile to a Python cProfile compatible profile.
        """)
        subparser = debug_parsers.add_parser('convert-profile', parents=[common_parser], add_help=False,
                                          description=self.do_debug_convert_profile.__doc__,
                                          epilog=debug_convert_profile_epilog,
                                          formatter_class=argparse.RawDescriptionHelpFormatter,
                                          help='convert Borg profile to Python profile (debug)')
        subparser.set_defaults(func=self.do_debug_convert_profile)
        subparser.add_argument('input', metavar='INPUT', type=argparse.FileType('rb'),
                               help='Borg profile')
        subparser.add_argument('output', metavar='OUTPUT', type=argparse.FileType('wb'),
                               help='Output file')

        # borg delete
        delete_epilog = process_epilog("""
        This command deletes an archive from the repository or the complete repository.

        Important: When deleting archives, repository disk space is **not** freed until
        you run ``borg compact``.

        When you delete a complete repository, the security info and local cache for it
        (if any) are also deleted. Alternatively, you can delete just the local cache
        with the ``--cache-only`` option, or keep the security info with the
        ``--keep-security-info`` option.

        When in doubt, use ``--dry-run --list`` to see what would be deleted.

        When using ``--stats``, you will get some statistics about how much data was
        deleted - the "Deleted data" deduplicated size there is most interesting as
        that is how much your repository will shrink.
        Please note that the "All archives" stats refer to the state after deletion.

        You can delete multiple archives by specifying their common prefix, if they
        have one, using the ``--prefix PREFIX`` option. You can also specify a shell
        pattern to match multiple archives using the ``--glob-archives GLOB`` option
        (for more info on these patterns, see ``borg help patterns``). Note that these
        two options are mutually exclusive.

        To avoid accidentally deleting archives, especially when using glob patterns,
        it might be helpful to use the ``--dry-run`` to test out the command without
        actually making any changes to the repository.
        """)
        subparser = subparsers.add_parser('delete', parents=[common_parser], add_help=False,
                                          description=self.do_delete.__doc__,
                                          epilog=delete_epilog,
                                          formatter_class=argparse.RawDescriptionHelpFormatter,
                                          help='delete archive')
        subparser.set_defaults(func=self.do_delete)
        subparser.add_argument('-n', '--dry-run', dest='dry_run', action='store_true',
                               help='do not change repository')
        subparser.add_argument('--list', dest='output_list', action='store_true',
                               help='output verbose list of archives')
        subparser.add_argument('-s', '--stats', dest='stats', action='store_true',
                               help='print statistics for the deleted archive')
        subparser.add_argument('--cache-only', dest='cache_only', action='store_true',
                               help='delete only the local cache for the given repository')
        subparser.add_argument('--force', dest='forced', action='count', default=0,
                               help='force deletion of corrupted archives, '
                                    'use ``--force --force`` in case ``--force`` does not work.')
        subparser.add_argument('--keep-security-info', dest='keep_security_info', action='store_true',
                               help='keep the local security info when deleting a repository')
        subparser.add_argument('--save-space', dest='save_space', action='store_true',
                               help='work slower, but using less space')
        subparser.add_argument('location', metavar='REPOSITORY_OR_ARCHIVE', nargs='?', default='',
                               type=location_validator(),
                               help='repository or archive to delete')
        subparser.add_argument('archives', metavar='ARCHIVE', nargs='*',
                               help='archives to delete')
        define_archive_filters_group(subparser)

        # borg diff
        diff_epilog = process_epilog("""
            This command finds differences (file contents, user/group/mode) between archives.

            A repository location and an archive name must be specified for REPO::ARCHIVE1.
            ARCHIVE2 is just another archive name in same repository (no repository location
            allowed).

            For archives created with Borg 1.1 or newer diff automatically detects whether
            the archives are created with the same chunker params. If so, only chunk IDs
            are compared, which is very fast.

            For archives prior to Borg 1.1 chunk contents are compared by default.
            If you did not create the archives with different chunker params,
            pass ``--same-chunker-params``.
            Note that the chunker params changed from Borg 0.xx to 1.0.

            See the output of the "borg help patterns" command for more help on exclude patterns.
            """)
        subparser = subparsers.add_parser('diff', parents=[common_parser], add_help=False,
                                          description=self.do_diff.__doc__,
                                          epilog=diff_epilog,
                                          formatter_class=argparse.RawDescriptionHelpFormatter,
                                          help='find differences in archive contents')
        subparser.set_defaults(func=self.do_diff)
        subparser.add_argument('--numeric-owner', dest='numeric_ids', action='store_true',
                               help='deprecated, use ``--numeric-ids`` instead')
        subparser.add_argument('--numeric-ids', dest='numeric_ids', action='store_true',
                               help='only consider numeric user and group identifiers')
        subparser.add_argument('--same-chunker-params', dest='same_chunker_params', action='store_true',
                               help='Override check of chunker parameters.')
        subparser.add_argument('--sort', dest='sort', action='store_true',
                               help='Sort the output lines by file path.')
        subparser.add_argument('--json-lines', action='store_true',
                               help='Format output as JSON Lines. ')
        subparser.add_argument('location', metavar='REPO::ARCHIVE1',
                               type=location_validator(archive=True),
                               help='repository location and ARCHIVE1 name')
        subparser.add_argument('archive2', metavar='ARCHIVE2',
                               type=archivename_validator(),
                               help='ARCHIVE2 name (no repository location allowed)')
        subparser.add_argument('paths', metavar='PATH', nargs='*', type=str,
                               help='paths of items inside the archives to compare; patterns are supported')
        define_exclusion_group(subparser)

        # borg export-tar
        export_tar_epilog = process_epilog("""
        This command creates a tarball from an archive.

        When giving '-' as the output FILE, Borg will write a tar stream to standard output.

        By default (``--tar-filter=auto``) Borg will detect whether the FILE should be compressed
        based on its file extension and pipe the tarball through an appropriate filter
        before writing it to FILE:

        - .tar.gz or .tgz: gzip
        - .tar.bz2 or .tbz: bzip2
        - .tar.xz or .txz: xz
        - .tar.zstd: zstd
        - .tar.lz4: lz4

        Alternatively, a ``--tar-filter`` program may be explicitly specified. It should
        read the uncompressed tar stream from stdin and write a compressed/filtered
        tar stream to stdout.

        The generated tarball uses the GNU tar format.

        export-tar is a lossy conversion:
        BSD flags, ACLs, extended attributes (xattrs), atime and ctime are not exported.
        Timestamp resolution is limited to whole seconds, not the nanosecond resolution
        otherwise supported by Borg.

        A ``--sparse`` option (as found in borg extract) is not supported.

        By default the entire archive is extracted but a subset of files and directories
        can be selected by passing a list of ``PATHs`` as arguments.
        The file selection can further be restricted by using the ``--exclude`` option.

        See the output of the "borg help patterns" command for more help on exclude patterns.

        ``--progress`` can be slower than no progress display, since it makes one additional
        pass over the archive metadata.
        """)
        subparser = subparsers.add_parser('export-tar', parents=[common_parser], add_help=False,
                                          description=self.do_export_tar.__doc__,
                                          epilog=export_tar_epilog,
                                          formatter_class=argparse.RawDescriptionHelpFormatter,
                                          help='create tarball from archive')
        subparser.set_defaults(func=self.do_export_tar)
        subparser.add_argument('--tar-filter', dest='tar_filter', default='auto',
                               help='filter program to pipe data through')
        subparser.add_argument('--list', dest='output_list', action='store_true',
                               help='output verbose list of items (files, dirs, ...)')
        subparser.add_argument('location', metavar='ARCHIVE',
                               type=location_validator(archive=True),
                               help='archive to export')
        subparser.add_argument('tarfile', metavar='FILE',
                               help='output tar file. "-" to write to stdout instead.')
        subparser.add_argument('paths', metavar='PATH', nargs='*', type=str,
                               help='paths to extract; patterns are supported')
        define_exclusion_group(subparser, strip_components=True)

        # borg extract
        extract_epilog = process_epilog("""
        This command extracts the contents of an archive. By default the entire
        archive is extracted but a subset of files and directories can be selected
        by passing a list of ``PATHs`` as arguments. The file selection can further
        be restricted by using the ``--exclude`` option.

        See the output of the "borg help patterns" command for more help on exclude patterns.

        By using ``--dry-run``, you can do all extraction steps except actually writing the
        output data: reading metadata and data chunks from the repo, checking the hash/hmac,
        decrypting, decompressing.

        ``--progress`` can be slower than no progress display, since it makes one additional
        pass over the archive metadata.

        .. note::

            Currently, extract always writes into the current working directory ("."),
            so make sure you ``cd`` to the right place before calling ``borg extract``.
        """)
        subparser = subparsers.add_parser('extract', parents=[common_parser], add_help=False,
                                          description=self.do_extract.__doc__,
                                          epilog=extract_epilog,
                                          formatter_class=argparse.RawDescriptionHelpFormatter,
                                          help='extract archive contents')
        subparser.set_defaults(func=self.do_extract)
        subparser.add_argument('--list', dest='output_list', action='store_true',
                               help='output verbose list of items (files, dirs, ...)')
        subparser.add_argument('-n', '--dry-run', dest='dry_run', action='store_true',
                               help='do not actually change any files')
        subparser.add_argument('--numeric-owner', dest='numeric_ids', action='store_true',
                               help='deprecated, use ``--numeric-ids`` instead')
        subparser.add_argument('--numeric-ids', dest='numeric_ids', action='store_true',
                               help='only obey numeric user and group identifiers')
        subparser.add_argument('--nobsdflags', dest='nobsdflags', action='store_true',
                               help='deprecated, use ``--noflags`` instead')
        subparser.add_argument('--noflags', dest='noflags', action='store_true',
                               help='do not extract/set flags (e.g. NODUMP, IMMUTABLE)')
        subparser.add_argument('--noacls', dest='noacls', action='store_true',
                               help='do not extract/set ACLs')
        subparser.add_argument('--noxattrs', dest='noxattrs', action='store_true',
                               help='do not extract/set xattrs')
        subparser.add_argument('--stdout', dest='stdout', action='store_true',
                               help='write all extracted data to stdout')
        subparser.add_argument('--sparse', dest='sparse', action='store_true',
                               help='create holes in output sparse file from all-zero chunks')
        subparser.add_argument('location', metavar='ARCHIVE',
                               type=location_validator(archive=True),
                               help='archive to extract')
        subparser.add_argument('paths', metavar='PATH', nargs='*', type=str,
                               help='paths to extract; patterns are supported')
        define_exclusion_group(subparser, strip_components=True)

        # borg help
        subparser = subparsers.add_parser('help', parents=[common_parser], add_help=False,
                                          description='Extra help')
        subparser.add_argument('--epilog-only', dest='epilog_only', action='store_true')
        subparser.add_argument('--usage-only', dest='usage_only', action='store_true')
        subparser.set_defaults(func=functools.partial(self.do_help, parser, subparsers.choices))
        subparser.add_argument('topic', metavar='TOPIC', type=str, nargs='?',
                               help='additional help on TOPIC')

        # borg info
        info_epilog = process_epilog("""
        This command displays detailed information about the specified archive or repository.

        Please note that the deduplicated sizes of the individual archives do not add
        up to the deduplicated size of the repository ("all archives"), because the two
        are meaning different things:

        This archive / deduplicated size = amount of data stored ONLY for this archive
        = unique chunks of this archive.
        All archives / deduplicated size = amount of data stored in the repo
        = all chunks in the repository.

        Borg archives can only contain a limited amount of file metadata.
        The size of an archive relative to this limit depends on a number of factors,
        mainly the number of files, the lengths of paths and other metadata stored for files.
        This is shown as *utilization of maximum supported archive size*.
        """)
        subparser = subparsers.add_parser('info', parents=[common_parser], add_help=False,
                                          description=self.do_info.__doc__,
                                          epilog=info_epilog,
                                          formatter_class=argparse.RawDescriptionHelpFormatter,
                                          help='show repository or archive information')
        subparser.set_defaults(func=self.do_info)
        subparser.add_argument('location', metavar='REPOSITORY_OR_ARCHIVE', nargs='?', default='',
                               type=location_validator(),
                               help='repository or archive to display information about')
        subparser.add_argument('--json', action='store_true',
                               help='format output as JSON')
        define_archive_filters_group(subparser)

        # borg init
        init_epilog = process_epilog("""
        This command initializes an empty repository. A repository is a filesystem
        directory containing the deduplicated data from zero or more archives.

        Encryption can be enabled at repository init time. It cannot be changed later.

        It is not recommended to work without encryption. Repository encryption protects
        you e.g. against the case that an attacker has access to your backup repository.

        Borg relies on randomly generated key material and uses that for chunking, id
        generation, encryption and authentication. The key material is encrypted using
        the passphrase you give before it is stored on-disk.

        You need to be careful with the key / the passphrase:

        If you want "passphrase-only" security, use one of the repokey modes. The
        key will be stored inside the repository (in its "config" file). In above
        mentioned attack scenario, the attacker will have the key (but not the
        passphrase).

        If you want "passphrase and having-the-key" security, use one of the keyfile
        modes. The key will be stored in your home directory (in .config/borg/keys).
        In the attack scenario, the attacker who has just access to your repo won't
        have the key (and also not the passphrase).

        Make a backup copy of the key file (keyfile mode) or repo config file
        (repokey mode) and keep it at a safe place, so you still have the key in
        case it gets corrupted or lost. Also keep the passphrase at a safe place.
        The backup that is encrypted with that key won't help you with that, of course.

        Make sure you use a good passphrase. Not too short, not too simple. The real
        encryption / decryption key is encrypted with / locked by your passphrase.
        If an attacker gets your key, he can't unlock and use it without knowing the
        passphrase.

        Be careful with special or non-ascii characters in your passphrase:

        - Borg processes the passphrase as unicode (and encodes it as utf-8),
          so it does not have problems dealing with even the strangest characters.
        - BUT: that does not necessarily apply to your OS / VM / keyboard configuration.

        So better use a long passphrase made from simple ascii chars than one that
        includes non-ascii stuff or characters that are hard/impossible to enter on
        a different keyboard layout.

        You can change your passphrase for existing repos at any time, it won't affect
        the encryption/decryption key or other secrets.

        Encryption modes
        ++++++++++++++++

        You can choose from the encryption modes seen in the table below on a per-repo
        basis. The mode determines encryption algorithm, hash/MAC algorithm and also the
        key storage location.

        Example: `borg init --encryption repokey ...`

        .. nanorst: inline-fill

        +----------+---------------+------------------------+--------------------------+
        | Hash/MAC | Not encrypted | Not encrypted,         | Encrypted (AEAD w/ AES)  |
        |          | no auth       | but authenticated      | and authenticated        |
        +----------+---------------+------------------------+--------------------------+
        | SHA-256  | none          | `authenticated`        | repokey                  |
        |          |               |                        | keyfile                  |
        +----------+---------------+------------------------+--------------------------+
        | BLAKE2b  | n/a           | `authenticated-blake2` | `repokey-blake2`         |
        |          |               |                        | `keyfile-blake2`         |
        +----------+---------------+------------------------+--------------------------+

        .. nanorst: inline-replace

        Modes `marked like this` in the above table are new in Borg 1.1 and are not
        backwards-compatible with Borg 1.0.x.

        On modern Intel/AMD CPUs (except very cheap ones), AES is usually
        hardware-accelerated.
        BLAKE2b is faster than SHA256 on Intel/AMD 64-bit CPUs
        (except AMD Ryzen and future CPUs with SHA extensions),
        which makes `authenticated-blake2` faster than `none` and `authenticated`.

        On modern ARM CPUs, NEON provides hardware acceleration for SHA256 making it faster
        than BLAKE2b-256 there. NEON accelerates AES as well.

        Hardware acceleration is always used automatically when available.

        `repokey` and `keyfile` use AES-CTR-256 for encryption and HMAC-SHA256 for
        authentication in an encrypt-then-MAC (EtM) construction. The chunk ID hash
        is HMAC-SHA256 as well (with a separate key).
        These modes are compatible with Borg 1.0.x.

        `repokey-blake2` and `keyfile-blake2` are also authenticated encryption modes,
        but use BLAKE2b-256 instead of HMAC-SHA256 for authentication. The chunk ID
        hash is a keyed BLAKE2b-256 hash.
        These modes are new and *not* compatible with Borg 1.0.x.

        `authenticated` mode uses no encryption, but authenticates repository contents
        through the same HMAC-SHA256 hash as the `repokey` and `keyfile` modes (it uses it
        as the chunk ID hash). The key is stored like `repokey`.
        This mode is new and *not* compatible with Borg 1.0.x.

        `authenticated-blake2` is like `authenticated`, but uses the keyed BLAKE2b-256 hash
        from the other blake2 modes.
        This mode is new and *not* compatible with Borg 1.0.x.

        `none` mode uses no encryption and no authentication. It uses SHA256 as chunk
        ID hash. This mode is not recommended, you should rather consider using an authenticated
        or authenticated/encrypted mode. This mode has possible denial-of-service issues
        when running ``borg create`` on contents controlled by an attacker.
        Use it only for new repositories where no encryption is wanted **and** when compatibility
        with 1.0.x is important. If compatibility with 1.0.x is not important, use
        `authenticated-blake2` or `authenticated` instead.
        This mode is compatible with Borg 1.0.x.
        """)
        subparser = subparsers.add_parser('init', parents=[common_parser], add_help=False,
                                          description=self.do_init.__doc__, epilog=init_epilog,
                                          formatter_class=argparse.RawDescriptionHelpFormatter,
                                          help='initialize empty repository')
        subparser.set_defaults(func=self.do_init)
        subparser.add_argument('location', metavar='REPOSITORY', nargs='?', default='',
                               type=location_validator(archive=False),
                               help='repository to create')
        subparser.add_argument('-e', '--encryption', metavar='MODE', dest='encryption', required=True,
                               choices=key_argument_names(),
                               help='select encryption key mode **(required)**')
        subparser.add_argument('--append-only', dest='append_only', action='store_true',
                               help='create an append-only mode repository. Note that this only affects '
                                    'the low level structure of the repository, and running `delete` '
                                    'or `prune` will still be allowed. See :ref:`append_only_mode` in '
                                    'Additional Notes for more details.')
        subparser.add_argument('--storage-quota', metavar='QUOTA', dest='storage_quota', default=None,
                               type=parse_storage_quota,
                               help='Set storage quota of the new repository (e.g. 5G, 1.5T). Default: no quota.')
        subparser.add_argument('--make-parent-dirs', dest='make_parent_dirs', action='store_true',
                               help='create the parent directories of the repository directory, if they are missing.')

        # borg key
        subparser = subparsers.add_parser('key', parents=[mid_common_parser], add_help=False,
                                          description="Manage a keyfile or repokey of a repository",
                                          epilog="",
                                          formatter_class=argparse.RawDescriptionHelpFormatter,
                                          help='manage repository key')

        key_parsers = subparser.add_subparsers(title='required arguments', metavar='<command>')
        subparser.set_defaults(fallback_func=functools.partial(self.do_subcommand_help, subparser))

        key_export_epilog = process_epilog("""
        If repository encryption is used, the repository is inaccessible
        without the key. This command allows one to backup this essential key.
        Note that the backup produced does not include the passphrase itself
        (i.e. the exported key stays encrypted). In order to regain access to a
        repository, one needs both the exported key and the original passphrase.

        There are three backup formats. The normal backup format is suitable for
        digital storage as a file. The ``--paper`` backup format is optimized
        for printing and typing in while importing, with per line checks to
        reduce problems with manual input. The ``--qr-html`` creates a printable
        HTML template with a QR code and a copy of the ``--paper``-formatted key.

        For repositories using keyfile encryption the key is saved locally
        on the system that is capable of doing backups. To guard against loss
        of this key, the key needs to be backed up independently of the main
        data backup.

        For repositories using the repokey encryption the key is saved in the
        repository in the config file. A backup is thus not strictly needed,
        but guards against the repository becoming inaccessible if the file
        is damaged for some reason.
        """)
        subparser = key_parsers.add_parser('export', parents=[common_parser], add_help=False,
                                          description=self.do_key_export.__doc__,
                                          epilog=key_export_epilog,
                                          formatter_class=argparse.RawDescriptionHelpFormatter,
                                          help='export repository key for backup')
        subparser.set_defaults(func=self.do_key_export)
        subparser.add_argument('location', metavar='REPOSITORY', nargs='?', default='',
                               type=location_validator(archive=False))
        subparser.add_argument('path', metavar='PATH', nargs='?', type=str,
                               help='where to store the backup')
        subparser.add_argument('--paper', dest='paper', action='store_true',
                               help='Create an export suitable for printing and later type-in')
        subparser.add_argument('--qr-html', dest='qr', action='store_true',
                               help='Create an html file suitable for printing and later type-in or qr scan')

        key_import_epilog = process_epilog("""
        This command restores a key previously backed up with the export command.

        If the ``--paper`` option is given, the import will be an interactive
        process in which each line is checked for plausibility before
        proceeding to the next line. For this format PATH must not be given.

        For repositories using keyfile encryption, the key file which ``borg key
        import`` writes to depends on several factors. If the ``BORG_KEY_FILE``
        environment variable is set and non-empty, ``borg key import`` creates
        or overwrites that file named by ``$BORG_KEY_FILE``. Otherwise, ``borg
        key import`` searches in the ``$BORG_KEYS_DIR`` directory for a key file
        associated with the repository. If a key file is found in
        ``$BORG_KEYS_DIR``, ``borg key import`` overwrites it; otherwise, ``borg
        key import`` creates a new key file in ``$BORG_KEYS_DIR``.
        """)
        subparser = key_parsers.add_parser('import', parents=[common_parser], add_help=False,
                                          description=self.do_key_import.__doc__,
                                          epilog=key_import_epilog,
                                          formatter_class=argparse.RawDescriptionHelpFormatter,
                                          help='import repository key from backup')
        subparser.set_defaults(func=self.do_key_import)
        subparser.add_argument('location', metavar='REPOSITORY', nargs='?', default='',
                               type=location_validator(archive=False))
        subparser.add_argument('path', metavar='PATH', nargs='?', type=str,
                               help='path to the backup (\'-\' to read from stdin)')
        subparser.add_argument('--paper', dest='paper', action='store_true',
                               help='interactively import from a backup done with ``--paper``')

        change_passphrase_epilog = process_epilog("""
        The key files used for repository encryption are optionally passphrase
        protected. This command can be used to change this passphrase.

        Please note that this command only changes the passphrase, but not any
        secret protected by it (like e.g. encryption/MAC keys or chunker seed).
        Thus, changing the passphrase after passphrase and borg key got compromised
        does not protect future (nor past) backups to the same repository.
        """)
        subparser = key_parsers.add_parser('change-passphrase', parents=[common_parser], add_help=False,
                                          description=self.do_change_passphrase.__doc__,
                                          epilog=change_passphrase_epilog,
                                          formatter_class=argparse.RawDescriptionHelpFormatter,
                                          help='change repository passphrase')
        subparser.set_defaults(func=self.do_change_passphrase)
        subparser.add_argument('location', metavar='REPOSITORY', nargs='?', default='',
                               type=location_validator(archive=False))

        migrate_to_repokey_epilog = process_epilog("""
        This command migrates a repository from passphrase mode (removed in Borg 1.0)
        to repokey mode.

        You will be first asked for the repository passphrase (to open it in passphrase
        mode). This is the same passphrase as you used to use for this repo before 1.0.

        It will then derive the different secrets from this passphrase.

        Then you will be asked for a new passphrase (twice, for safety). This
        passphrase will be used to protect the repokey (which contains these same
        secrets in encrypted form). You may use the same passphrase as you used to
        use, but you may also use a different one.

        After migrating to repokey mode, you can change the passphrase at any time.
        But please note: the secrets will always stay the same and they could always
        be derived from your (old) passphrase-mode passphrase.
        """)
        subparser = key_parsers.add_parser('migrate-to-repokey', parents=[common_parser], add_help=False,
                                          description=self.do_migrate_to_repokey.__doc__,
                                          epilog=migrate_to_repokey_epilog,
                                          formatter_class=argparse.RawDescriptionHelpFormatter,
                                          help='migrate passphrase-mode repository to repokey')
        subparser.set_defaults(func=self.do_migrate_to_repokey)
        subparser.add_argument('location', metavar='REPOSITORY', nargs='?', default='',
                               type=location_validator(archive=False))

        # borg list
        list_epilog = process_epilog("""
        This command lists the contents of a repository or an archive.

        See the "borg help patterns" command for more help on exclude patterns.

        .. man NOTES

        The FORMAT specifier syntax
        +++++++++++++++++++++++++++

        The ``--format`` option uses python's `format string syntax
        <https://docs.python.org/3.8/library/string.html#formatstrings>`_.

        Examples:
        ::

            $ borg list --format '{archive}{NL}' /path/to/repo
            ArchiveFoo
            ArchiveBar
            ...

            # {VAR:NUMBER} - pad to NUMBER columns.
            # Strings are left-aligned, numbers are right-aligned.
            # Note: time columns except ``isomtime``, ``isoctime`` and ``isoatime`` cannot be padded.
            $ borg list --format '{archive:36} {time} [{id}]{NL}' /path/to/repo
            ArchiveFoo                           Thu, 2021-12-09 10:22:28 [0b8e9a312bef3f2f6e2d0fc110c196827786c15eba0188738e81697a7fa3b274]
            $ borg list --format '{mode} {user:6} {group:6} {size:8} {mtime} {path}{extra}{NL}' /path/to/repo::ArchiveFoo
            -rw-rw-r-- user   user       1024 Thu, 2021-12-09 10:22:17 file-foo
            ...

            # {VAR:<NUMBER} - pad to NUMBER columns left-aligned.
            # {VAR:>NUMBER} - pad to NUMBER columns right-aligned.
            $ borg list --format '{mode} {user:>6} {group:>6} {size:<8} {mtime} {path}{extra}{NL}' /path/to/repo::ArchiveFoo
            -rw-rw-r--   user   user 1024     Thu, 2021-12-09 10:22:17 file-foo
            ...

        The following keys are always available:

        
        """) + BaseFormatter.keys_help() + textwrap.dedent("""

        Keys available only when listing archives in a repository:

        """) + ArchiveFormatter.keys_help() + textwrap.dedent("""

        Keys available only when listing files in an archive:

        """) + ItemFormatter.keys_help()
        subparser = subparsers.add_parser('list', parents=[common_parser], add_help=False,
                                          description=self.do_list.__doc__,
                                          epilog=list_epilog,
                                          formatter_class=argparse.RawDescriptionHelpFormatter,
                                          help='list archive or repository contents')
        subparser.set_defaults(func=self.do_list)
        subparser.add_argument('--consider-checkpoints', action='store_true', dest='consider_checkpoints',
                help='Show checkpoint archives in the repository contents list (default: hidden).')
        subparser.add_argument('--short', dest='short', action='store_true',
                               help='only print file/directory names, nothing else')
<<<<<<< HEAD
        subparser.add_argument('--format', '--list-format', metavar='FORMAT', dest='format',
                               help='specify format for file or archive listing '
                                    '(default for files: "{mode} {user:6} {group:6} {size:8} {mtime} {path}{extra}{NL}"; '
                                    'for archives: "{archive:<36} {time} [{id}]{NL}")')
=======
        subparser.add_argument('--format', metavar='FORMAT', dest='format',
                               help='specify format for file listing '
                                    '(default: "{mode} {user:6} {group:6} {size:8d} {mtime} {path}{extra}{NL}")')
>>>>>>> fc4483a3
        subparser.add_argument('--json', action='store_true',
                               help='Only valid for listing repository contents. Format output as JSON. '
                                    'The form of ``--format`` is ignored, '
                                    'but keys used in it are added to the JSON output. '
                                    'Some keys are always present. Note: JSON can only represent text. '
                                    'A "barchive" key is therefore not available.')
        subparser.add_argument('--json-lines', action='store_true',
                               help='Only valid for listing archive contents. Format output as JSON Lines. '
                                    'The form of ``--format`` is ignored, '
                                    'but keys used in it are added to the JSON output. '
                                    'Some keys are always present. Note: JSON can only represent text. '
                                    'A "bpath" key is therefore not available.')
        subparser.add_argument('location', metavar='REPOSITORY_OR_ARCHIVE', nargs='?', default='',
                               type=location_validator(),
                               help='repository or archive to list contents of')
        subparser.add_argument('paths', metavar='PATH', nargs='*', type=str,
                               help='paths to list; patterns are supported')
        define_archive_filters_group(subparser)
        define_exclusion_group(subparser)

        subparser = subparsers.add_parser('mount', parents=[common_parser], add_help=False,
                                        description=self.do_mount.__doc__,
                                        epilog=mount_epilog,
                                        formatter_class=argparse.RawDescriptionHelpFormatter,
                                        help='mount repository')
        define_borg_mount(subparser)

        # borg prune
        prune_epilog = process_epilog("""
        The prune command prunes a repository by deleting all archives not matching
        any of the specified retention options.

        Important: Repository disk space is **not** freed until you run ``borg compact``.

        This command is normally used by automated backup scripts wanting to keep a
        certain number of historic backups.

        Also, prune automatically removes checkpoint archives (incomplete archives left
        behind by interrupted backup runs) except if the checkpoint is the latest
        archive (and thus still needed). Checkpoint archives are not considered when
        comparing archive counts against the retention limits (``--keep-X``).

        If a prefix is set with -P, then only archives that start with the prefix are
        considered for deletion and only those archives count towards the totals
        specified by the rules.
        Otherwise, *all* archives in the repository are candidates for deletion!
        There is no automatic distinction between archives representing different
        contents. These need to be distinguished by specifying matching prefixes.

        If you have multiple sequences of archives with different data sets (e.g.
        from different machines) in one shared repository, use one prune call per
        data set that matches only the respective archives using the -P option.

        The ``--keep-within`` option takes an argument of the form "<int><char>",
        where char is "H", "d", "w", "m", "y". For example, ``--keep-within 2d`` means
        to keep all archives that were created within the past 48 hours.
        "1m" is taken to mean "31d". The archives kept with this option do not
        count towards the totals specified by any other options.

        A good procedure is to thin out more and more the older your backups get.
        As an example, ``--keep-daily 7`` means to keep the latest backup on each day,
        up to 7 most recent days with backups (days without backups do not count).
        The rules are applied from secondly to yearly, and backups selected by previous
        rules do not count towards those of later rules. The time that each backup
        starts is used for pruning purposes. Dates and times are interpreted in
        the local timezone, and weeks go from Monday to Sunday. Specifying a
        negative number of archives to keep means that there is no limit. As of borg
        1.2.0, borg will retain the oldest archive if any of the secondly, minutely,
        hourly, daily, weekly, monthly, or yearly rules was not otherwise able to meet
        its retention target. This enables the first chronological archive to continue
        aging until it is replaced by a newer archive that meets the retention criteria.

        The ``--keep-last N`` option is doing the same as ``--keep-secondly N`` (and it will
        keep the last N archives under the assumption that you do not create more than one
        backup archive in the same second).

        When using ``--stats``, you will get some statistics about how much data was
        deleted - the "Deleted data" deduplicated size there is most interesting as
        that is how much your repository will shrink.
        Please note that the "All archives" stats refer to the state after pruning.
        """)
        subparser = subparsers.add_parser('prune', parents=[common_parser], add_help=False,
                                          description=self.do_prune.__doc__,
                                          epilog=prune_epilog,
                                          formatter_class=argparse.RawDescriptionHelpFormatter,
                                          help='prune archives')
        subparser.set_defaults(func=self.do_prune)
        subparser.add_argument('-n', '--dry-run', dest='dry_run', action='store_true',
                               help='do not change repository')
        subparser.add_argument('--force', dest='forced', action='store_true',
                               help='force pruning of corrupted archives, '
                                    'use ``--force --force`` in case ``--force`` does not work.')
        subparser.add_argument('-s', '--stats', dest='stats', action='store_true',
                               help='print statistics for the deleted archive')
        subparser.add_argument('--list', dest='output_list', action='store_true',
                               help='output verbose list of archives it keeps/prunes')
        subparser.add_argument('--keep-within', metavar='INTERVAL', dest='within', type=interval,
                               help='keep all archives within this time interval')
        subparser.add_argument('--keep-last', '--keep-secondly', dest='secondly', type=int, default=0,
                               help='number of secondly archives to keep')
        subparser.add_argument('--keep-minutely', dest='minutely', type=int, default=0,
                               help='number of minutely archives to keep')
        subparser.add_argument('-H', '--keep-hourly', dest='hourly', type=int, default=0,
                               help='number of hourly archives to keep')
        subparser.add_argument('-d', '--keep-daily', dest='daily', type=int, default=0,
                               help='number of daily archives to keep')
        subparser.add_argument('-w', '--keep-weekly', dest='weekly', type=int, default=0,
                               help='number of weekly archives to keep')
        subparser.add_argument('-m', '--keep-monthly', dest='monthly', type=int, default=0,
                               help='number of monthly archives to keep')
        subparser.add_argument('-y', '--keep-yearly', dest='yearly', type=int, default=0,
                               help='number of yearly archives to keep')
        define_archive_filters_group(subparser, sort_by=False, first_last=False)
        subparser.add_argument('--save-space', dest='save_space', action='store_true',
                               help='work slower, but using less space')
        subparser.add_argument('location', metavar='REPOSITORY', nargs='?', default='',
                               type=location_validator(archive=False),
                               help='repository to prune')

        # borg recreate
        recreate_epilog = process_epilog("""
        Recreate the contents of existing archives.

        recreate is a potentially dangerous function and might lead to data loss
        (if used wrongly). BE VERY CAREFUL!

        Important: Repository disk space is **not** freed until you run ``borg compact``.

        ``--exclude``, ``--exclude-from``, ``--exclude-if-present``, ``--keep-exclude-tags``
        and PATH have the exact same semantics as in "borg create", but they only check
        for files in the archives and not in the local file system. If PATHs are specified,
        the resulting archives will only contain files from these PATHs.

        Note that all paths in an archive are relative, therefore absolute patterns/paths
        will *not* match (``--exclude``, ``--exclude-from``, PATHs).

        ``--recompress`` allows one to change the compression of existing data in archives.
        Due to how Borg stores compressed size information this might display
        incorrect information for archives that were not recreated at the same time.
        There is no risk of data loss by this.

        ``--chunker-params`` will re-chunk all files in the archive, this can be
        used to have upgraded Borg 0.xx or Attic archives deduplicate with
        Borg 1.x archives.

        **USE WITH CAUTION.**
        Depending on the PATHs and patterns given, recreate can be used to permanently
        delete files from archives.
        When in doubt, use ``--dry-run --verbose --list`` to see how patterns/PATHS are
        interpreted. See :ref:`list_item_flags` in ``borg create`` for details.

        The archive being recreated is only removed after the operation completes. The
        archive that is built during the operation exists at the same time at
        "<ARCHIVE>.recreate". The new archive will have a different archive ID.

        With ``--target`` the original archive is not replaced, instead a new archive is created.

        When rechunking (or recompressing), space usage can be substantial - expect
        at least the entire deduplicated size of the archives using the previous
        chunker (or compression) params.

        If you recently ran borg check --repair and it had to fix lost chunks with all-zero
        replacement chunks, please first run another backup for the same data and re-run
        borg check --repair afterwards to heal any archives that had lost chunks which are
        still generated from the input data.

        Important: running borg recreate to re-chunk will remove the chunks_healthy
        metadata of all items with replacement chunks, so healing will not be possible
        any more after re-chunking (it is also unlikely it would ever work: due to the
        change of chunking parameters, the missing chunk likely will never be seen again
        even if you still have the data that produced it).
        """)
        subparser = subparsers.add_parser('recreate', parents=[common_parser], add_help=False,
                                          description=self.do_recreate.__doc__,
                                          epilog=recreate_epilog,
                                          formatter_class=argparse.RawDescriptionHelpFormatter,
                                          help=self.do_recreate.__doc__)
        subparser.set_defaults(func=self.do_recreate)
        subparser.add_argument('--list', dest='output_list', action='store_true',
                               help='output verbose list of items (files, dirs, ...)')
        subparser.add_argument('--filter', metavar='STATUSCHARS', dest='output_filter',
                               help='only display items with the given status characters (listed in borg create --help)')
        subparser.add_argument('-n', '--dry-run', dest='dry_run', action='store_true',
                               help='do not change anything')
        subparser.add_argument('-s', '--stats', dest='stats', action='store_true',
                               help='print statistics at end')

        define_exclusion_group(subparser, tag_files=True)

        archive_group = subparser.add_argument_group('Archive options')
        archive_group.add_argument('--target', dest='target', metavar='TARGET', default=None,
                                   type=archivename_validator(),
                                   help='create a new archive with the name ARCHIVE, do not replace existing archive '
                                        '(only applies for a single archive)')
        archive_group.add_argument('-c', '--checkpoint-interval', dest='checkpoint_interval',
                                   type=int, default=1800, metavar='SECONDS',
                                   help='write checkpoint every SECONDS seconds (Default: 1800)')
        archive_group.add_argument('--comment', dest='comment', metavar='COMMENT', type=CommentSpec, default=None,
                                   help='add a comment text to the archive')
        archive_group.add_argument('--timestamp', metavar='TIMESTAMP', dest='timestamp',
                                   type=timestamp, default=None,
                                   help='manually specify the archive creation date/time (UTC, yyyy-mm-ddThh:mm:ss format). '
                                        'alternatively, give a reference file/directory.')
        archive_group.add_argument('-C', '--compression', metavar='COMPRESSION', dest='compression',
                                   type=CompressionSpec, default=CompressionSpec('lz4'),
                                   help='select compression algorithm, see the output of the '
                                        '"borg help compression" command for details.')
        archive_group.add_argument('--recompress', metavar='MODE', dest='recompress', nargs='?',
                                   default='never', const='if-different', choices=('never', 'if-different', 'always'),
                                   help='recompress data chunks according to `MODE` and ``--compression``. '
                                        'Possible modes are '
                                        '`if-different`: recompress if current compression is with a different '
                                        'compression algorithm (the level is not considered); '
                                        '`always`: recompress even if current compression is with the same '
                                        'compression algorithm (use this to change the compression level); and '
                                        '`never`: do not recompress (use this option to explicitly prevent '
                                        'recompression). '
                                        'If no MODE is given, `if-different` will be used. '
                                        'Not passing --recompress is equivalent to "--recompress never".')
        archive_group.add_argument('--chunker-params', metavar='PARAMS', dest='chunker_params',
                                   type=ChunkerParams, default=CHUNKER_PARAMS,
                                   help='specify the chunker parameters (ALGO, CHUNK_MIN_EXP, CHUNK_MAX_EXP, '
                                        'HASH_MASK_BITS, HASH_WINDOW_SIZE) or `default` to use the current defaults. '
                                        'default: %s,%d,%d,%d,%d' % CHUNKER_PARAMS)

        subparser.add_argument('location', metavar='REPOSITORY_OR_ARCHIVE', nargs='?', default='',
                               type=location_validator(),
                               help='repository or archive to recreate')
        subparser.add_argument('paths', metavar='PATH', nargs='*', type=str,
                               help='paths to recreate; patterns are supported')

        # borg rename
        rename_epilog = process_epilog("""
        This command renames an archive in the repository.

        This results in a different archive ID.
        """)
        subparser = subparsers.add_parser('rename', parents=[common_parser], add_help=False,
                                          description=self.do_rename.__doc__,
                                          epilog=rename_epilog,
                                          formatter_class=argparse.RawDescriptionHelpFormatter,
                                          help='rename archive')
        subparser.set_defaults(func=self.do_rename)
        subparser.add_argument('location', metavar='ARCHIVE',
                               type=location_validator(archive=True),
                               help='archive to rename')
        subparser.add_argument('name', metavar='NEWNAME',
                               type=archivename_validator(),
                               help='the new archive name to use')

        # borg serve
        serve_epilog = process_epilog("""
        This command starts a repository server process. This command is usually not used manually.
        """)
        subparser = subparsers.add_parser('serve', parents=[common_parser], add_help=False,
                                          description=self.do_serve.__doc__, epilog=serve_epilog,
                                          formatter_class=argparse.RawDescriptionHelpFormatter,
                                          help='start repository server process')
        subparser.set_defaults(func=self.do_serve)
        subparser.add_argument('--restrict-to-path', metavar='PATH', dest='restrict_to_paths', action='append',
                               help='restrict repository access to PATH. '
                                    'Can be specified multiple times to allow the client access to several directories. '
                                    'Access to all sub-directories is granted implicitly; PATH doesn\'t need to directly point to a repository.')
        subparser.add_argument('--restrict-to-repository', metavar='PATH', dest='restrict_to_repositories', action='append',
                                help='restrict repository access. Only the repository located at PATH '
                                     '(no sub-directories are considered) is accessible. '
                                     'Can be specified multiple times to allow the client access to several repositories. '
                                     'Unlike ``--restrict-to-path`` sub-directories are not accessible; '
                                     'PATH needs to directly point at a repository location. '
                                     'PATH may be an empty directory or the last element of PATH may not exist, in which case '
                                     'the client may initialize a repository there.')
        subparser.add_argument('--append-only', dest='append_only', action='store_true',
                               help='only allow appending to repository segment files. Note that this only '
                                    'affects the low level structure of the repository, and running `delete` '
                                    'or `prune` will still be allowed. See :ref:`append_only_mode` in Additional '
                                    'Notes for more details.')
        subparser.add_argument('--storage-quota', metavar='QUOTA', dest='storage_quota',
                               type=parse_storage_quota, default=None,
                               help='Override storage quota of the repository (e.g. 5G, 1.5T). '
                                    'When a new repository is initialized, sets the storage quota on the new '
                                    'repository as well. Default: no quota.')

        # borg umount
        umount_epilog = process_epilog("""
        This command un-mounts a FUSE filesystem that was mounted with ``borg mount``.

        This is a convenience wrapper that just calls the platform-specific shell
        command - usually this is either umount or fusermount -u.
        """)
        subparser = subparsers.add_parser('umount', parents=[common_parser], add_help=False,
                                          description=self.do_umount.__doc__,
                                          epilog=umount_epilog,
                                          formatter_class=argparse.RawDescriptionHelpFormatter,
                                          help='umount repository')
        subparser.set_defaults(func=self.do_umount)
        subparser.add_argument('mountpoint', metavar='MOUNTPOINT', type=str,
                               help='mountpoint of the filesystem to umount')

        # borg upgrade
        upgrade_epilog = process_epilog("""
        Upgrade an existing, local Borg repository.

        When you do not need borg upgrade
        +++++++++++++++++++++++++++++++++

        Not every change requires that you run ``borg upgrade``.

        You do **not** need to run it when:

        - moving your repository to a different place
        - upgrading to another point release (like 1.0.x to 1.0.y),
          except when noted otherwise in the changelog
        - upgrading from 1.0.x to 1.1.x,
          except when noted otherwise in the changelog

        Borg 1.x.y upgrades
        +++++++++++++++++++

        Use ``borg upgrade --tam REPO`` to require manifest authentication
        introduced with Borg 1.0.9 to address security issues. This means
        that modifying the repository after doing this with a version prior
        to 1.0.9 will raise a validation error, so only perform this upgrade
        after updating all clients using the repository to 1.0.9 or newer.

        This upgrade should be done on each client for safety reasons.

        If a repository is accidentally modified with a pre-1.0.9 client after
        this upgrade, use ``borg upgrade --tam --force REPO`` to remedy it.

        If you routinely do this you might not want to enable this upgrade
        (which will leave you exposed to the security issue). You can
        reverse the upgrade by issuing ``borg upgrade --disable-tam REPO``.

        See
        https://borgbackup.readthedocs.io/en/stable/changes.html#pre-1-0-9-manifest-spoofing-vulnerability
        for details.

        Attic and Borg 0.xx to Borg 1.x
        +++++++++++++++++++++++++++++++

        This currently supports converting an Attic repository to Borg and also
        helps with converting Borg 0.xx to 1.0.

        Currently, only LOCAL repositories can be upgraded (issue #465).

        Please note that ``borg create`` (since 1.0.0) uses bigger chunks by
        default than old borg or attic did, so the new chunks won't deduplicate
        with the old chunks in the upgraded repository.
        See ``--chunker-params`` option of ``borg create`` and ``borg recreate``.

        ``borg upgrade`` will change the magic strings in the repository's
        segments to match the new Borg magic strings. The keyfiles found in
        $ATTIC_KEYS_DIR or ~/.attic/keys/ will also be converted and
        copied to $BORG_KEYS_DIR or ~/.config/borg/keys.

        The cache files are converted, from $ATTIC_CACHE_DIR or
        ~/.cache/attic to $BORG_CACHE_DIR or ~/.cache/borg, but the
        cache layout between Borg and Attic changed, so it is possible
        the first backup after the conversion takes longer than expected
        due to the cache resync.

        Upgrade should be able to resume if interrupted, although it
        will still iterate over all segments. If you want to start
        from scratch, use `borg delete` over the copied repository to
        make sure the cache files are also removed::

            borg delete borg

        Unless ``--inplace`` is specified, the upgrade process first creates a backup
        copy of the repository, in REPOSITORY.before-upgrade-DATETIME, using hardlinks.
        This requires that the repository and its parent directory reside on same
        filesystem so the hardlink copy can work.
        This takes longer than in place upgrades, but is much safer and gives
        progress information (as opposed to ``cp -al``). Once you are satisfied
        with the conversion, you can safely destroy the backup copy.

        WARNING: Running the upgrade in place will make the current
        copy unusable with older version, with no way of going back
        to previous versions. This can PERMANENTLY DAMAGE YOUR
        REPOSITORY!  Attic CAN NOT READ BORG REPOSITORIES, as the
        magic strings have changed. You have been warned.""")
        subparser = subparsers.add_parser('upgrade', parents=[common_parser], add_help=False,
                                          description=self.do_upgrade.__doc__,
                                          epilog=upgrade_epilog,
                                          formatter_class=argparse.RawDescriptionHelpFormatter,
                                          help='upgrade repository format')
        subparser.set_defaults(func=self.do_upgrade)
        subparser.add_argument('-n', '--dry-run', dest='dry_run', action='store_true',
                               help='do not change repository')
        subparser.add_argument('--inplace', dest='inplace', action='store_true',
                               help='rewrite repository in place, with no chance of going back '
                                    'to older versions of the repository.')
        subparser.add_argument('--force', dest='force', action='store_true',
                               help='Force upgrade')
        subparser.add_argument('--tam', dest='tam', action='store_true',
                               help='Enable manifest authentication (in key and cache) (Borg 1.0.9 and later).')
        subparser.add_argument('--disable-tam', dest='disable_tam', action='store_true',
                               help='Disable manifest authentication (in key and cache).')
        subparser.add_argument('location', metavar='REPOSITORY', nargs='?', default='',
                               type=location_validator(archive=False),
                               help='path to the repository to be upgraded')

        # borg with-lock
        with_lock_epilog = process_epilog("""
        This command runs a user-specified command while the repository lock is held.

        It will first try to acquire the lock (make sure that no other operation is
        running in the repo), then execute the given command as a subprocess and wait
        for its termination, release the lock and return the user command's return
        code as borg's return code.

        .. note::

            If you copy a repository with the lock held, the lock will be present in
            the copy. Thus, before using borg on the copy from a different host,
            you need to use "borg break-lock" on the copied repository, because
            Borg is cautious and does not automatically remove stale locks made by a different host.
        """)
        subparser = subparsers.add_parser('with-lock', parents=[common_parser], add_help=False,
                                          description=self.do_with_lock.__doc__,
                                          epilog=with_lock_epilog,
                                          formatter_class=argparse.RawDescriptionHelpFormatter,
                                          help='run user command with lock held')
        subparser.set_defaults(func=self.do_with_lock)
        subparser.add_argument('location', metavar='REPOSITORY',
                               type=location_validator(archive=False),
                               help='repository to lock')
        subparser.add_argument('command', metavar='COMMAND',
                               help='command to run')
        subparser.add_argument('args', metavar='ARGS', nargs=argparse.REMAINDER,
                               help='command arguments')

        # borg import-tar
        import_tar_epilog = process_epilog("""
        This command creates a backup archive from a tarball.

        When giving '-' as path, Borg will read a tar stream from standard input.

        By default (--tar-filter=auto) Borg will detect whether the file is compressed
        based on its file extension and pipe the file through an appropriate filter:

        - .tar.gz or .tgz: gzip -d
        - .tar.bz2 or .tbz: bzip2 -d
        - .tar.xz or .txz: xz -d
        - .tar.zstd: zstd -d
        - .tar.lz4: lz4 -d

        Alternatively, a --tar-filter program may be explicitly specified. It should
        read compressed data from stdin and output an uncompressed tar stream on
        stdout.

        Most documentation of borg create applies. Note that this command does not
        support excluding files.

        import-tar is a lossy conversion:
        BSD flags, ACLs, extended attributes (xattrs), atime and ctime are not exported.
        Timestamp resolution is limited to whole seconds, not the nanosecond resolution
        otherwise supported by Borg.

        A ``--sparse`` option (as found in borg create) is not supported.

        import-tar reads POSIX.1-1988 (ustar), POSIX.1-2001 (pax), GNU tar, UNIX V7 tar
        and SunOS tar with extended attributes.
        """)
        subparser = subparsers.add_parser('import-tar', parents=[common_parser], add_help=False,
                                          description=self.do_import_tar.__doc__,
                                          epilog=import_tar_epilog,
                                          formatter_class=argparse.RawDescriptionHelpFormatter,
                                          help=self.do_import_tar.__doc__)
        subparser.set_defaults(func=self.do_import_tar)
        subparser.add_argument('--tar-filter', dest='tar_filter', default='auto',
                               help='filter program to pipe data through')
        subparser.add_argument('-s', '--stats', dest='stats',
                               action='store_true', default=False,
                               help='print statistics for the created archive')
        subparser.add_argument('--list', dest='output_list',
                               action='store_true', default=False,
                               help='output verbose list of items (files, dirs, ...)')
        subparser.add_argument('--filter', dest='output_filter', metavar='STATUSCHARS',
                               help='only display items with the given status characters')
        subparser.add_argument('--json', action='store_true',
                               help='output stats as JSON (implies --stats)')

        archive_group = subparser.add_argument_group('Archive options')
        archive_group.add_argument('--comment', dest='comment', metavar='COMMENT', default='',
                                   help='add a comment text to the archive')
        archive_group.add_argument('--timestamp', dest='timestamp',
                                   type=timestamp, default=None,
                                   metavar='TIMESTAMP',
                                   help='manually specify the archive creation date/time (UTC, yyyy-mm-ddThh:mm:ss format). '
                                        'alternatively, give a reference file/directory.')
        archive_group.add_argument('-c', '--checkpoint-interval', dest='checkpoint_interval',
                                   type=int, default=1800, metavar='SECONDS',
                                   help='write checkpoint every SECONDS seconds (Default: 1800)')
        archive_group.add_argument('--chunker-params', dest='chunker_params',
                                   type=ChunkerParams, default=CHUNKER_PARAMS,
                                   metavar='PARAMS',
                                   help='specify the chunker parameters (ALGO, CHUNK_MIN_EXP, CHUNK_MAX_EXP, '
                                        'HASH_MASK_BITS, HASH_WINDOW_SIZE). default: %s,%d,%d,%d,%d' % CHUNKER_PARAMS)
        archive_group.add_argument('-C', '--compression', metavar='COMPRESSION', dest='compression',
                                   type=CompressionSpec, default=CompressionSpec('lz4'),
                                   help='select compression algorithm, see the output of the '
                                        '"borg help compression" command for details.')

        subparser.add_argument('location', metavar='ARCHIVE',
                               type=location_validator(archive=True),
                               help='name of archive to create (must be also a valid directory name)')
        subparser.add_argument('tarfile', metavar='TARFILE',
                               help='input tar file. "-" to read from stdin instead.')
        return parser

    def get_args(self, argv, cmd):
        """usually, just returns argv, except if we deal with a ssh forced command for borg serve."""
        result = self.parse_args(argv[1:])
        if cmd is not None and result.func == self.do_serve:
            # borg serve case:
            # - "result" is how borg got invoked (e.g. via forced command from authorized_keys),
            # - "client_result" (from "cmd") refers to the command the client wanted to execute,
            #   which might be different in the case of a forced command or same otherwise.
            client_argv = shlex.split(cmd)
            # Drop environment variables (do *not* interpret them) before trying to parse
            # the borg command line.
            client_argv = list(itertools.dropwhile(lambda arg: '=' in arg, client_argv))
            client_result = self.parse_args(client_argv[1:])
            if client_result.func == result.func:
                # make sure we only process like normal if the client is executing
                # the same command as specified in the forced command, otherwise
                # just skip this block and return the forced command (== result).
                # client is allowed to specify the allowlisted options,
                # everything else comes from the forced "borg serve" command (or the defaults).
                # stuff from denylist must never be used from the client.
                denylist = {
                    'restrict_to_paths',
                    'restrict_to_repositories',
                    'append_only',
                    'storage_quota',
                    'umask',
                }
                allowlist = {
                    'debug_topics',
                    'lock_wait',
                    'log_level',
                }
                not_present = object()
                for attr_name in allowlist:
                    assert attr_name not in denylist, 'allowlist has denylisted attribute name %s' % attr_name
                    value = getattr(client_result, attr_name, not_present)
                    if value is not not_present:
                        # note: it is not possible to specify a allowlisted option via a forced command,
                        # it always gets overridden by the value specified (or defaulted to) by the client command.
                        setattr(result, attr_name, value)

        return result

    def parse_args(self, args=None):
        # We can't use argparse for "serve" since we don't want it to show up in "Available commands"
        if args:
            args = self.preprocess_args(args)
        parser = self.build_parser()
        args = parser.parse_args(args or ['-h'])
        parser.common_options.resolve(args)
        func = get_func(args)
        if func == self.do_create and args.paths and args.paths_from_stdin:
            parser.error('Must not pass PATH with ``--paths-from-stdin``.')
        if func == self.do_create and not args.paths:
            if args.content_from_command or args.paths_from_command:
                parser.error('No command given.')
            elif not args.paths_from_stdin:
                # need at least 1 path but args.paths may also be populated from patterns
                parser.error('Need at least one PATH argument.')
        if not getattr(args, 'lock', True):  # Option --bypass-lock sets args.lock = False
            bypass_allowed = {self.do_check, self.do_config, self.do_diff,
                              self.do_export_tar, self.do_extract, self.do_info,
                              self.do_list, self.do_mount, self.do_umount}
            if func not in bypass_allowed:
                raise Error('Not allowed to bypass locking mechanism for chosen command')
        if getattr(args, 'timestamp', None):
            args.location = args.location.with_timestamp(args.timestamp)
        return args

    def prerun_checks(self, logger, is_serve):
        if not is_serve:
            # this is the borg *client*, we need to check the python:
            check_python()
        check_extension_modules()
        selftest(logger)

    def _setup_implied_logging(self, args):
        """ turn on INFO level logging for args that imply that they will produce output """
        # map of option name to name of logger for that option
        option_logger = {
            'output_list': 'borg.output.list',
            'show_version': 'borg.output.show-version',
            'show_rc': 'borg.output.show-rc',
            'stats': 'borg.output.stats',
            'progress': 'borg.output.progress',
        }
        for option, logger_name in option_logger.items():
            option_set = args.get(option, False)
            logging.getLogger(logger_name).setLevel('INFO' if option_set else 'WARN')

    def _setup_topic_debugging(self, args):
        """Turn on DEBUG level logging for specified --debug-topics."""
        for topic in args.debug_topics:
            if '.' not in topic:
                topic = 'borg.debug.' + topic
            logger.debug('Enabling debug topic %s', topic)
            logging.getLogger(topic).setLevel('DEBUG')

    def run(self, args):
        os.umask(args.umask)  # early, before opening files
        self.lock_wait = args.lock_wait
        func = get_func(args)
        # do not use loggers before this!
        is_serve = func == self.do_serve
        setup_logging(level=args.log_level, is_serve=is_serve, json=args.log_json)
        self.log_json = args.log_json
        args.progress |= is_serve
        self._setup_implied_logging(vars(args))
        self._setup_topic_debugging(args)
        if getattr(args, 'stats', False) and getattr(args, 'dry_run', False):
            # the data needed for --stats is not computed when using --dry-run, so we can't do it.
            # for ease of scripting, we just ignore --stats when given with --dry-run.
            logger.warning("Ignoring --stats. It is not supported when using --dry-run.")
            args.stats = False
        if args.show_version:
            logging.getLogger('borg.output.show-version').info('borgbackup version %s' % __version__)
        self.prerun_checks(logger, is_serve)
        if not is_supported_msgpack():
            logger.error("You do not have a supported version of the msgpack python package installed. Terminating.")
            logger.error("This should never happen as specific, supported versions are required by our setup.py.")
            logger.error("Do not contact borgbackup support about this.")
            return set_ec(EXIT_ERROR)
        if is_slow_msgpack():
            logger.warning(PURE_PYTHON_MSGPACK_WARNING)
        if args.debug_profile:
            # Import only when needed - avoids a further increase in startup time
            import cProfile
            import marshal
            logger.debug('Writing execution profile to %s', args.debug_profile)
            # Open the file early, before running the main program, to avoid
            # a very late crash in case the specified path is invalid.
            with open(args.debug_profile, 'wb') as fd:
                profiler = cProfile.Profile()
                variables = dict(locals())
                profiler.enable()
                try:
                    return set_ec(func(args))
                finally:
                    profiler.disable()
                    profiler.snapshot_stats()
                    if args.debug_profile.endswith('.pyprof'):
                        marshal.dump(profiler.stats, fd)
                    else:
                        # We use msgpack here instead of the marshal module used by cProfile itself,
                        # because the latter is insecure. Since these files may be shared over the
                        # internet we don't want a format that is impossible to interpret outside
                        # an insecure implementation.
                        # See scripts/msgpack2marshal.py for a small script that turns a msgpack file
                        # into a marshal file that can be read by e.g. pyprof2calltree.
                        # For local use it's unnecessary hassle, though, that's why .pyprof makes
                        # it compatible (see above).
                        msgpack.pack(profiler.stats, fd, use_bin_type=True)
        else:
            return set_ec(func(args))


def sig_info_handler(sig_no, stack):  # pragma: no cover
    """search the stack for infos about the currently processed file and print them"""
    with signal_handler(sig_no, signal.SIG_IGN):
        for frame in inspect.getouterframes(stack):
            func, loc = frame[3], frame[0].f_locals
            if func in ('process_file', '_rec_walk', ):  # create op
                path = loc['path']
                try:
                    pos = loc['fd'].tell()
                    total = loc['st'].st_size
                except Exception:
                    pos, total = 0, 0
                logger.info("{0} {1}/{2}".format(path, format_file_size(pos), format_file_size(total)))
                break
            if func in ('extract_item', ):  # extract op
                path = loc['item'].path
                try:
                    pos = loc['fd'].tell()
                except Exception:
                    pos = 0
                logger.info("{0} {1}/???".format(path, format_file_size(pos)))
                break


def sig_trace_handler(sig_no, stack):  # pragma: no cover
    print('\nReceived SIGUSR2 at %s, dumping trace...' % datetime.now().replace(microsecond=0), file=sys.stderr)
    faulthandler.dump_traceback()


def main():  # pragma: no cover
    # Make sure stdout and stderr have errors='replace' to avoid unicode
    # issues when print()-ing unicode file names
    sys.stdout = ErrorIgnoringTextIOWrapper(sys.stdout.buffer, sys.stdout.encoding, 'replace', line_buffering=True)
    sys.stderr = ErrorIgnoringTextIOWrapper(sys.stderr.buffer, sys.stderr.encoding, 'replace', line_buffering=True)

    # If we receive SIGINT (ctrl-c), SIGTERM (kill) or SIGHUP (kill -HUP),
    # catch them and raise a proper exception that can be handled for an
    # orderly exit.
    # SIGHUP is important especially for systemd systems, where logind
    # sends it when a session exits, in addition to any traditional use.
    # Output some info if we receive SIGUSR1 or SIGINFO (ctrl-t).

    # Register fault handler for SIGSEGV, SIGFPE, SIGABRT, SIGBUS and SIGILL.
    faulthandler.enable()
    with signal_handler('SIGINT', raising_signal_handler(KeyboardInterrupt)), \
         signal_handler('SIGHUP', raising_signal_handler(SigHup)), \
         signal_handler('SIGTERM', raising_signal_handler(SigTerm)), \
         signal_handler('SIGUSR1', sig_info_handler), \
         signal_handler('SIGUSR2', sig_trace_handler), \
         signal_handler('SIGINFO', sig_info_handler):
        archiver = Archiver()
        msg = msgid = tb = None
        tb_log_level = logging.ERROR
        try:
            args = archiver.get_args(sys.argv, os.environ.get('SSH_ORIGINAL_COMMAND'))
        except Error as e:
            msg = e.get_message()
            tb_log_level = logging.ERROR if e.traceback else logging.DEBUG
            tb = '%s\n%s' % (traceback.format_exc(), sysinfo())
            # we might not have logging setup yet, so get out quickly
            print(msg, file=sys.stderr)
            if tb_log_level == logging.ERROR:
                print(tb, file=sys.stderr)
            sys.exit(e.exit_code)
        try:
            with sig_int:
                exit_code = archiver.run(args)
        except Error as e:
            msg = e.get_message()
            msgid = type(e).__qualname__
            tb_log_level = logging.ERROR if e.traceback else logging.DEBUG
            tb = "%s\n%s" % (traceback.format_exc(), sysinfo())
            exit_code = e.exit_code
        except RemoteRepository.RPCError as e:
            important = e.exception_class not in ('LockTimeout', ) and e.traceback
            msgid = e.exception_class
            tb_log_level = logging.ERROR if important else logging.DEBUG
            if important:
                msg = e.exception_full
            else:
                msg = e.get_message()
            tb = '\n'.join('Borg server: ' + l for l in e.sysinfo.splitlines())
            tb += "\n" + sysinfo()
            exit_code = EXIT_ERROR
        except Exception:
            msg = 'Local Exception'
            msgid = 'Exception'
            tb_log_level = logging.ERROR
            tb = '%s\n%s' % (traceback.format_exc(), sysinfo())
            exit_code = EXIT_ERROR
        except KeyboardInterrupt:
            msg = 'Keyboard interrupt'
            tb_log_level = logging.DEBUG
            tb = '%s\n%s' % (traceback.format_exc(), sysinfo())
            exit_code = EXIT_SIGNAL_BASE + 2
        except SigTerm:
            msg = 'Received SIGTERM'
            msgid = 'Signal.SIGTERM'
            tb_log_level = logging.DEBUG
            tb = '%s\n%s' % (traceback.format_exc(), sysinfo())
            exit_code = EXIT_SIGNAL_BASE + 15
        except SigHup:
            msg = 'Received SIGHUP.'
            msgid = 'Signal.SIGHUP'
            exit_code = EXIT_SIGNAL_BASE + 1
        if msg:
            logger.error(msg, msgid=msgid)
        if tb:
            logger.log(tb_log_level, tb)
        if args.show_rc:
            rc_logger = logging.getLogger('borg.output.show-rc')
            exit_msg = 'terminating with %s status, rc %d'
            if exit_code == EXIT_SUCCESS:
                rc_logger.info(exit_msg % ('success', exit_code))
            elif exit_code == EXIT_WARNING:
                rc_logger.warning(exit_msg % ('warning', exit_code))
            elif exit_code == EXIT_ERROR:
                rc_logger.error(exit_msg % ('error', exit_code))
            elif exit_code >= EXIT_SIGNAL_BASE:
                rc_logger.error(exit_msg % ('signal', exit_code))
            else:
                rc_logger.error(exit_msg % ('abnormal', exit_code or 666))
        sys.exit(exit_code)


if __name__ == '__main__':
    main()<|MERGE_RESOLUTION|>--- conflicted
+++ resolved
@@ -4254,7 +4254,7 @@
 
         The following keys are always available:
 
-        
+
         """) + BaseFormatter.keys_help() + textwrap.dedent("""
 
         Keys available only when listing archives in a repository:
@@ -4274,16 +4274,10 @@
                 help='Show checkpoint archives in the repository contents list (default: hidden).')
         subparser.add_argument('--short', dest='short', action='store_true',
                                help='only print file/directory names, nothing else')
-<<<<<<< HEAD
-        subparser.add_argument('--format', '--list-format', metavar='FORMAT', dest='format',
+        subparser.add_argument('--format', metavar='FORMAT', dest='format',
                                help='specify format for file or archive listing '
                                     '(default for files: "{mode} {user:6} {group:6} {size:8} {mtime} {path}{extra}{NL}"; '
                                     'for archives: "{archive:<36} {time} [{id}]{NL}")')
-=======
-        subparser.add_argument('--format', metavar='FORMAT', dest='format',
-                               help='specify format for file listing '
-                                    '(default: "{mode} {user:6} {group:6} {size:8d} {mtime} {path}{extra}{NL}")')
->>>>>>> fc4483a3
         subparser.add_argument('--json', action='store_true',
                                help='Only valid for listing repository contents. Format output as JSON. '
                                     'The form of ``--format`` is ignored, '
