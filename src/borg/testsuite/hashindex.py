import base64
import hashlib
import os
import tempfile
import zlib

from ..hashindex import NSIndex, ChunkIndex
from .. import hashindex
from . import BaseTestCase

# Note: these tests are part of the self test, do not use or import py.test functionality here.
#       See borg.selftest for details. If you add/remove test methods, update SELFTEST_COUNT


def H(x):
    # make some 32byte long thing that depends on x
    return bytes('%-0.32d' % x, 'ascii')


class HashIndexTestCase(BaseTestCase):

    def _generic_test(self, cls, make_value, sha):
        idx = cls()
        self.assert_equal(len(idx), 0)
        # Test set
        for x in range(100):
            idx[H(x)] = make_value(x)
        self.assert_equal(len(idx), 100)
        for x in range(100):
            self.assert_equal(idx[H(x)], make_value(x))
        # Test update
        for x in range(100):
            idx[H(x)] = make_value(x * 2)
        self.assert_equal(len(idx), 100)
        for x in range(100):
            self.assert_equal(idx[H(x)], make_value(x * 2))
        # Test delete
        for x in range(50):
            del idx[H(x)]
        self.assert_equal(len(idx), 50)
        idx_name = tempfile.NamedTemporaryFile()
        idx.write(idx_name.name)
        del idx
        # Verify file contents
        with open(idx_name.name, 'rb') as fd:
            self.assert_equal(hashlib.sha256(fd.read()).hexdigest(), sha)
        # Make sure we can open the file
        idx = cls.read(idx_name.name)
        self.assert_equal(len(idx), 50)
        for x in range(50, 100):
            self.assert_equal(idx[H(x)], make_value(x * 2))
        idx.clear()
        self.assert_equal(len(idx), 0)
        idx.write(idx_name.name)
        del idx
        self.assert_equal(len(cls.read(idx_name.name)), 0)

    def test_nsindex(self):
        self._generic_test(NSIndex, lambda x: (x, x),
<<<<<<< HEAD
                           '87a97fa40f6a4ad0dca5afb1368f25e93da3bbe1ebecf62a4f1b566c325dc098')

    def test_chunkindex(self):
        self._generic_test(ChunkIndex, lambda x: (x, x, x),
                           'e4557b1aa64ee1ad421998d8eeb047b3f55d23bc8005e7977141b8eb525278f4')
=======
                           'b96ec1ddabb4278cc92261ee171f7efc979dc19397cc5e89b778f05fa25bf93f')

    def test_chunkindex(self):
        self._generic_test(ChunkIndex, lambda x: (x, x, x),
                           '9d437a1e145beccc790c69e66ba94fc17bd982d83a401c9c6e524609405529d8')
>>>>>>> d3cea701

    def test_resize(self):
        n = 2000  # Must be >= MIN_BUCKETS
        idx_name = tempfile.NamedTemporaryFile()
        idx = NSIndex()
        idx.write(idx_name.name)
        initial_size = os.path.getsize(idx_name.name)
        self.assert_equal(len(idx), 0)
        for x in range(n):
            idx[H(x)] = x, x
        idx.write(idx_name.name)
        self.assert_true(initial_size < os.path.getsize(idx_name.name))
        for x in range(n):
            del idx[H(x)]
        self.assert_equal(len(idx), 0)
        idx.write(idx_name.name)
        self.assert_equal(initial_size, os.path.getsize(idx_name.name))

    def test_iteritems(self):
        idx = NSIndex()
        for x in range(100):
            idx[H(x)] = x, x
        all = list(idx.iteritems())
        self.assert_equal(len(all), 100)
        second_half = list(idx.iteritems(marker=all[49][0]))
        self.assert_equal(len(second_half), 50)
        self.assert_equal(second_half, all[50:])

    def test_chunkindex_merge(self):
        idx1 = ChunkIndex()
        idx1[H(1)] = 1, 100, 100
        idx1[H(2)] = 2, 200, 200
        idx1[H(3)] = 3, 300, 300
        # no H(4) entry
        idx2 = ChunkIndex()
        idx2[H(1)] = 4, 100, 100
        idx2[H(2)] = 5, 200, 200
        # no H(3) entry
        idx2[H(4)] = 6, 400, 400
        idx1.merge(idx2)
        assert idx1[H(1)] == (5, 100, 100)
        assert idx1[H(2)] == (7, 200, 200)
        assert idx1[H(3)] == (3, 300, 300)
        assert idx1[H(4)] == (6, 400, 400)

    def test_chunkindex_summarize(self):
        idx = ChunkIndex()
        idx[H(1)] = 1, 1000, 100
        idx[H(2)] = 2, 2000, 200
        idx[H(3)] = 3, 3000, 300

        size, csize, unique_size, unique_csize, unique_chunks, chunks = idx.summarize()
        assert size == 1000 + 2 * 2000 + 3 * 3000
        assert csize == 100 + 2 * 200 + 3 * 300
        assert unique_size == 1000 + 2000 + 3000
        assert unique_csize == 100 + 200 + 300
        assert chunks == 1 + 2 + 3
        assert unique_chunks == 3


class HashIndexSizeTestCase(BaseTestCase):
    def test_size_on_disk(self):
        idx = ChunkIndex()
        assert idx.size() == 18 + 1031 * (32 + 3 * 4)

    def test_size_on_disk_accurate(self):
        idx = ChunkIndex()
        for i in range(1234):
            idx[H(i)] = i, i**2, i**3
        with tempfile.NamedTemporaryFile() as file:
            idx.write(file.name)
            size = os.path.getsize(file.name)
        assert idx.size() == size


class HashIndexRefcountingTestCase(BaseTestCase):
    def test_chunkindex_limit(self):
        idx = ChunkIndex()
        idx[H(1)] = hashindex.MAX_VALUE - 1, 1, 2

        # 5 is arbitray, any number of incref/decrefs shouldn't move it once it's limited
        for i in range(5):
            # first incref to move it to the limit
            refcount, *_ = idx.incref(H(1))
            assert refcount == hashindex.MAX_VALUE
        for i in range(5):
            refcount, *_ = idx.decref(H(1))
            assert refcount == hashindex.MAX_VALUE

    def _merge(self, refcounta, refcountb):
        def merge(refcount1, refcount2):
            idx1 = ChunkIndex()
            idx1[H(1)] = refcount1, 1, 2
            idx2 = ChunkIndex()
            idx2[H(1)] = refcount2, 1, 2
            idx1.merge(idx2)
            refcount, *_ = idx1[H(1)]
            return refcount
        result = merge(refcounta, refcountb)
        # check for commutativity
        assert result == merge(refcountb, refcounta)
        return result

    def test_chunkindex_merge_limit1(self):
        # Check that it does *not* limit at MAX_VALUE - 1
        # (MAX_VALUE is odd)
        half = hashindex.MAX_VALUE // 2
        assert self._merge(half, half) == hashindex.MAX_VALUE - 1

    def test_chunkindex_merge_limit2(self):
        # 3000000000 + 2000000000 > MAX_VALUE
        assert self._merge(3000000000, 2000000000) == hashindex.MAX_VALUE

    def test_chunkindex_merge_limit3(self):
        # Crossover point: both addition and limit semantics will yield the same result
        half = hashindex.MAX_VALUE // 2
        assert self._merge(half + 1, half) == hashindex.MAX_VALUE

    def test_chunkindex_merge_limit4(self):
        # Beyond crossover, result of addition would be 2**31
        half = hashindex.MAX_VALUE // 2
        assert self._merge(half + 2, half) == hashindex.MAX_VALUE
        assert self._merge(half + 1, half + 1) == hashindex.MAX_VALUE

    def test_chunkindex_add(self):
        idx1 = ChunkIndex()
        idx1.add(H(1), 5, 6, 7)
        assert idx1[H(1)] == (5, 6, 7)
        idx1.add(H(1), 1, 2, 3)
        assert idx1[H(1)] == (6, 2, 3)

    def test_incref_limit(self):
        idx1 = ChunkIndex()
        idx1[H(1)] = (hashindex.MAX_VALUE, 6, 7)
        idx1.incref(H(1))
        refcount, *_ = idx1[H(1)]
        assert refcount == hashindex.MAX_VALUE

    def test_decref_limit(self):
        idx1 = ChunkIndex()
        idx1[H(1)] = hashindex.MAX_VALUE, 6, 7
        idx1.decref(H(1))
        refcount, *_ = idx1[H(1)]
        assert refcount == hashindex.MAX_VALUE

    def test_decref_zero(self):
        idx1 = ChunkIndex()
        idx1[H(1)] = 0, 0, 0
        with self.assert_raises(AssertionError):
            idx1.decref(H(1))

    def test_incref_decref(self):
        idx1 = ChunkIndex()
        idx1.add(H(1), 5, 6, 7)
        assert idx1[H(1)] == (5, 6, 7)
        idx1.incref(H(1))
        assert idx1[H(1)] == (6, 6, 7)
        idx1.decref(H(1))
        assert idx1[H(1)] == (5, 6, 7)

    def test_setitem_raises(self):
        idx1 = ChunkIndex()
        with self.assert_raises(AssertionError):
            idx1[H(1)] = hashindex.MAX_VALUE + 1, 0, 0

    def test_keyerror(self):
        idx = ChunkIndex()
        with self.assert_raises(KeyError):
            idx.incref(H(1))
        with self.assert_raises(KeyError):
            idx.decref(H(1))
        with self.assert_raises(KeyError):
            idx[H(1)]
        with self.assert_raises(OverflowError):
            idx.add(H(1), -1, 0, 0)


class HashIndexDataTestCase(BaseTestCase):
    # This bytestring was created with 1.0-maint at c2f9533
    HASHINDEX = b'eJzt0L0NgmAUhtHLT0LDEI6AuAEhMVYmVnSuYefC7AB3Aj9KNedJbnfyFne6P67P27w0EdG1Eac+Cm1ZybAsy7Isy7Isy7Isy7I' \
                b'sy7Isy7Isy7Isy7Isy7Isy7Isy7Isy7Isy7Isy7Isy7Isy7Isy7Isy7Isy7Isy7Isy7Isy7Isy7Isy7Isy7Isy7LsL9nhc+cqTZ' \
                b'3XlO2Ys++Du5fX+l1/YFmWZVmWZVmWZVmWZVmWZVmWZVmWZVmWZVmWZVmWZVmWZVmWZVmWZVmWZVmWZVmWZVn2/+0O2rYccw=='

    def _serialize_hashindex(self, idx):
        with tempfile.TemporaryDirectory() as tempdir:
            file = os.path.join(tempdir, 'idx')
            idx.write(file)
            with open(file, 'rb') as f:
                return self._pack(f.read())

    def _deserialize_hashindex(self, bytestring):
        with tempfile.TemporaryDirectory() as tempdir:
            file = os.path.join(tempdir, 'idx')
            with open(file, 'wb') as f:
                f.write(self._unpack(bytestring))
            return ChunkIndex.read(file)

    def _pack(self, bytestring):
        return base64.b64encode(zlib.compress(bytestring))

    def _unpack(self, bytestring):
        return zlib.decompress(base64.b64decode(bytestring))

    def test_identical_creation(self):
        idx1 = ChunkIndex()
        idx1[H(1)] = 1, 2, 3
        idx1[H(2)] = 2**31 - 1, 0, 0
        idx1[H(3)] = 4294962296, 0, 0  # 4294962296 is -5000 interpreted as an uint32_t

        assert self._serialize_hashindex(idx1) == self.HASHINDEX

    def test_read_known_good(self):
        idx1 = self._deserialize_hashindex(self.HASHINDEX)
        assert idx1[H(1)] == (1, 2, 3)
        assert idx1[H(2)] == (2**31 - 1, 0, 0)
        assert idx1[H(3)] == (4294962296, 0, 0)

        idx2 = ChunkIndex()
        idx2[H(3)] = 2**32 - 123456, 6, 7
        idx1.merge(idx2)
        assert idx1[H(3)] == (hashindex.MAX_VALUE, 6, 7)


class NSIndexTestCase(BaseTestCase):
    def test_nsindex_segment_limit(self):
        idx = NSIndex()
        with self.assert_raises(AssertionError):
            idx[H(1)] = hashindex.MAX_VALUE + 1, 0
        assert H(1) not in idx
        idx[H(2)] = hashindex.MAX_VALUE, 0
        assert H(2) in idx<|MERGE_RESOLUTION|>--- conflicted
+++ resolved
@@ -57,19 +57,11 @@
 
     def test_nsindex(self):
         self._generic_test(NSIndex, lambda x: (x, x),
-<<<<<<< HEAD
-                           '87a97fa40f6a4ad0dca5afb1368f25e93da3bbe1ebecf62a4f1b566c325dc098')
-
-    def test_chunkindex(self):
-        self._generic_test(ChunkIndex, lambda x: (x, x, x),
-                           'e4557b1aa64ee1ad421998d8eeb047b3f55d23bc8005e7977141b8eb525278f4')
-=======
                            'b96ec1ddabb4278cc92261ee171f7efc979dc19397cc5e89b778f05fa25bf93f')
 
     def test_chunkindex(self):
         self._generic_test(ChunkIndex, lambda x: (x, x, x),
                            '9d437a1e145beccc790c69e66ba94fc17bd982d83a401c9c6e524609405529d8')
->>>>>>> d3cea701
 
     def test_resize(self):
         n = 2000  # Must be >= MIN_BUCKETS
