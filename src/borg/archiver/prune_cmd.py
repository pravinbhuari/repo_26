import argparse
from collections import OrderedDict
from datetime import datetime, timezone, timedelta
import logging
from operator import attrgetter
import os
import re

from ._common import with_repository, Highlander
from ..archive import Archive, Statistics
from ..cache import Cache
from ..constants import *  # NOQA
from ..helpers import ArchiveFormatter, interval, sig_int, log_multi, ProgressIndicatorPercent
from ..manifest import Manifest

from ..logger import create_logger

logger = create_logger()


def prune_within(archives, hours, kept_because):
    target = datetime.now(timezone.utc) - timedelta(seconds=hours * 3600)
    kept_counter = 0
    result = []
    for a in archives:
        if a.ts > target:
            kept_counter += 1
            kept_because[a.id] = ("within", kept_counter)
            result.append(a)
    return result


PRUNING_PATTERNS = OrderedDict(
    [
        ("secondly", "%Y-%m-%d %H:%M:%S"),
        ("minutely", "%Y-%m-%d %H:%M"),
        ("hourly", "%Y-%m-%d %H"),
        ("daily", "%Y-%m-%d"),
        ("weekly", "%G-%V"),
        ("monthly", "%Y-%m"),
        ("yearly", "%Y"),
    ]
)


def prune_split(archives, rule, n, kept_because=None):
    last = None
    keep = []
    pattern = PRUNING_PATTERNS[rule]
    if kept_because is None:
        kept_because = {}
    if n == 0:
        return keep

    a = None
    for a in sorted(archives, key=attrgetter("ts"), reverse=True):
        # we compute the pruning in local time zone
        period = a.ts.astimezone().strftime(pattern)
        if period != last:
            last = period
            if a.id not in kept_because:
                keep.append(a)
                kept_because[a.id] = (rule, len(keep))
                if len(keep) == n:
                    break
    # Keep oldest archive if we didn't reach the target retention count
    if a is not None and len(keep) < n and a.id not in kept_because:
        keep.append(a)
        kept_because[a.id] = (rule + "[oldest]", len(keep))
    return keep


class PruneMixIn:
    @with_repository(exclusive=True, compatibility=(Manifest.Operation.DELETE,))
    def do_prune(self, args, repository, manifest):
        """Prune repository archives according to specified rules"""
        if not any(
            (args.secondly, args.minutely, args.hourly, args.daily, args.weekly, args.monthly, args.yearly, args.within)
        ):
            self.print_error(
                'At least one of the "keep-within", "keep-last", '
                '"keep-secondly", "keep-minutely", "keep-hourly", "keep-daily", '
                '"keep-weekly", "keep-monthly", "keep-yearly" or "keep-all" settings must be specified.'
            )
            return self.exit_code
        if args.format is not None:
            format = args.format
        elif args.short:
            format = "{archive}"
        else:
            format = os.environ.get("BORG_PRUNE_FORMAT", "{archive:<36} {time} [{id}]")
        formatter = ArchiveFormatter(format, repository, manifest, manifest.key, json=False, iec=args.iec)

        checkpoint_re = r"\.checkpoint(\.\d+)?"
        archives_checkpoints = manifest.archives.list(
            match=args.match_archives,
            consider_checkpoints=True,
            match_end=r"(%s)?\Z" % checkpoint_re,
            sort_by=["ts"],
            reverse=True,
        )
        is_checkpoint = re.compile(r"(%s)\Z" % checkpoint_re).search
        checkpoints = [arch for arch in archives_checkpoints if is_checkpoint(arch.name)]
        # keep the latest checkpoint, if there is no later non-checkpoint archive
        if archives_checkpoints and checkpoints and archives_checkpoints[0] is checkpoints[0]:
            keep_checkpoints = checkpoints[:1]
        else:
            keep_checkpoints = []
        checkpoints = set(checkpoints)
        # ignore all checkpoint archives to avoid keeping one (which is an incomplete backup)
        # that is newer than a successfully completed backup - and killing the successful backup.
        archives = [arch for arch in archives_checkpoints if arch not in checkpoints]
        keep = []
        # collect the rule responsible for the keeping of each archive in this dict
        # keys are archive ids, values are a tuple
        #   (<rulename>, <how many archives were kept by this rule so far >)
        kept_because = {}

        # find archives which need to be kept because of the keep-within rule
        if args.within:
            keep += prune_within(archives, args.within, kept_because)

        # find archives which need to be kept because of the various time period rules
        for rule in PRUNING_PATTERNS.keys():
            num = getattr(args, rule, None)
            if num is not None:
                keep += prune_split(archives, rule, num, kept_because)

        to_delete = (set(archives) | checkpoints) - (set(keep) | set(keep_checkpoints))
        stats = Statistics(iec=args.iec)
        with Cache(repository, manifest, lock_wait=self.lock_wait, iec=args.iec) as cache:

            def checkpoint_func():
                manifest.write()
                repository.commit(compact=False)
                cache.commit()

            list_logger = logging.getLogger("borg.output.list")
            # set up counters for the progress display
            to_delete_len = len(to_delete)
            archives_deleted = 0
            uncommitted_deletes = 0
            pi = ProgressIndicatorPercent(total=len(to_delete), msg="Pruning archives %3.0f%%", msgid="prune")
            for archive in archives_checkpoints:
                if sig_int and sig_int.action_done():
                    break
                if archive in to_delete:
                    pi.show()
                    if args.dry_run:
                        log_message = "Would prune:"
                    else:
                        archives_deleted += 1
                        log_message = "Pruning archive (%d/%d):" % (archives_deleted, to_delete_len)
                        archive = Archive(manifest, archive.name, cache)
                        archive.delete(stats, forced=args.forced)
                        checkpointed = self.maybe_checkpoint(
                            checkpoint_func=checkpoint_func, checkpoint_interval=args.checkpoint_interval
                        )
                        uncommitted_deletes = 0 if checkpointed else (uncommitted_deletes + 1)
                else:
                    if is_checkpoint(archive.name):
                        log_message = "Keeping checkpoint archive:"
                    else:
                        log_message = "Keeping archive (rule: {rule} #{num}):".format(
                            rule=kept_because[archive.id][0], num=kept_because[archive.id][1]
                        )
                if (
                    args.output_list
                    or (args.list_pruned and archive in to_delete)
                    or (args.list_kept and archive not in to_delete)
                ):
                    list_logger.info(f"{log_message:<40} {formatter.format_item(archive)}")
            pi.finish()
            if sig_int:
                # Ctrl-C / SIGINT: do not checkpoint (commit) again, we already have a checkpoint in this case.
                self.print_error("Got Ctrl-C / SIGINT.")
            elif uncommitted_deletes > 0:
                checkpoint_func()
            if args.stats:
                log_multi(str(stats), logger=logging.getLogger("borg.output.stats"))
        return self.exit_code

    def build_parser_prune(self, subparsers, common_parser, mid_common_parser):
        from ._common import process_epilog
        from ._common import define_archive_filters_group

        prune_epilog = process_epilog(
            """
        The prune command prunes a repository by deleting all archives not matching
        any of the specified retention options.

        Important: Repository disk space is **not** freed until you run ``borg compact``.

        This command is normally used by automated backup scripts wanting to keep a
        certain number of historic backups. This retention policy is commonly referred to as
        `GFS <https://en.wikipedia.org/wiki/Backup_rotation_scheme#Grandfather-father-son>`_
        (Grandfather-father-son) backup rotation scheme.

        Also, prune automatically removes checkpoint archives (incomplete archives left
        behind by interrupted backup runs) except if the checkpoint is the latest
        archive (and thus still needed). Checkpoint archives are not considered when
        comparing archive counts against the retention limits (``--keep-X``).

        If you use --match-archives (-a), then only archives that match the pattern are
        considered for deletion and only those archives count towards the totals
        specified by the rules.
        Otherwise, *all* archives in the repository are candidates for deletion!
        There is no automatic distinction between archives representing different
        contents. These need to be distinguished by specifying matching globs.

        If you have multiple sequences of archives with different data sets (e.g.
        from different machines) in one shared repository, use one prune call per
        data set that matches only the respective archives using the --match-archives
        (-a) option.

        The ``--keep-within`` option takes an argument of the form "<int><char>",
        where char is "H", "d", "w", "m", "y". For example, ``--keep-within 2d`` means
        to keep all archives that were created within the past 48 hours.
        "1m" is taken to mean "31d". The archives kept with this option do not
        count towards the totals specified by any other options.

        A good procedure is to thin out more and more the older your backups get.
        As an example, ``--keep-daily 7`` means to keep the latest backup on each day,
        up to 7 most recent days with backups (days without backups do not count).
        The rules are applied from secondly to yearly, and backups selected by previous
        rules do not count towards those of later rules. The time that each backup
        starts is used for pruning purposes. Dates and times are interpreted in the local
        timezone of the system where borg prune runs, and weeks go from Monday to Sunday.
        Specifying a negative number of archives to keep means that there is no limit.
        As of borg 1.2.0, borg will retain the oldest archive if any of the secondly,
        minutely, hourly, daily, weekly, monthly, or yearly rules was not otherwise able to
        meet its retention target. This enables the first chronological archive to continue
        aging until it is replaced by a newer archive that meets the retention criteria.

        The ``--keep-last N`` option is doing the same as ``--keep-secondly N`` (and it will
        keep the last N archives under the assumption that you do not create more than one
        backup archive in the same second).

        When using ``--stats``, you will get some statistics about how much data was
        deleted - the "Deleted data" deduplicated size there is most interesting as
        that is how much your repository will shrink.
        Please note that the "All archives" stats refer to the state after pruning.

        You can influence how the ``--list`` output is formatted by using the ``--short``
        option (less wide output) or by giving a custom format using ``--format`` (see
        the ``borg rlist`` description for more details about the format string).
        """
        )
        subparser = subparsers.add_parser(
            "prune",
            parents=[common_parser],
            add_help=False,
            description=self.do_prune.__doc__,
            epilog=prune_epilog,
            formatter_class=argparse.RawDescriptionHelpFormatter,
            help="prune archives",
        )
        subparser.set_defaults(func=self.do_prune)
        subparser.add_argument("-n", "--dry-run", dest="dry_run", action="store_true", help="do not change repository")
        subparser.add_argument(
            "--force",
            dest="forced",
            action="store_true",
            help="force pruning of corrupted archives, " "use ``--force --force`` in case ``--force`` does not work.",
        )
        subparser.add_argument(
            "-s", "--stats", dest="stats", action="store_true", help="print statistics for the deleted archive"
        )
        subparser.add_argument(
            "--list", dest="output_list", action="store_true", help="output verbose list of archives it keeps/prunes"
        )
        subparser.add_argument("--short", dest="short", action="store_true", help="use a less wide archive part format")
        subparser.add_argument(
            "--list-pruned", dest="list_pruned", action="store_true", help="output verbose list of archives it prunes"
        )
        subparser.add_argument(
            "--list-kept", dest="list_kept", action="store_true", help="output verbose list of archives it keeps"
        )
        subparser.add_argument(
            "--format",
            metavar="FORMAT",
            dest="format",
            action=Highlander,
            help="specify format for the archive part " '(default: "{archive:<36} {time} [{id}]")',
        )
        subparser.add_argument(
            "--keep-within",
            metavar="INTERVAL",
            dest="within",
            type=interval,
            action=Highlander,
            help="keep all archives within this time interval",
        )
        subparser.add_argument(
            "--keep-last",
            "--keep-secondly",
            dest="secondly",
            type=int,
            default=0,
            action=Highlander,
            help="number of secondly archives to keep",
        )
        subparser.add_argument(
<<<<<<< HEAD
            "--keep-all",
            dest="secondly",
            action="store_const",
            const=float("inf"),
            help="keep all archives (alias of --keep-last=<infinite>)",
        )
        subparser.add_argument(
            "--keep-minutely", dest="minutely", type=int, default=0, help="number of minutely archives to keep"
=======
            "--keep-minutely",
            dest="minutely",
            type=int,
            default=0,
            action=Highlander,
            help="number of minutely archives to keep",
>>>>>>> 1e1c9222
        )
        subparser.add_argument(
            "-H",
            "--keep-hourly",
            dest="hourly",
            type=int,
            default=0,
            action=Highlander,
            help="number of hourly archives to keep",
        )
        subparser.add_argument(
            "-d",
            "--keep-daily",
            dest="daily",
            type=int,
            default=0,
            action=Highlander,
            help="number of daily archives to keep",
        )
        subparser.add_argument(
            "-w",
            "--keep-weekly",
            dest="weekly",
            type=int,
            default=0,
            action=Highlander,
            help="number of weekly archives to keep",
        )
        subparser.add_argument(
            "-m",
            "--keep-monthly",
            dest="monthly",
            type=int,
            default=0,
            action=Highlander,
            help="number of monthly archives to keep",
        )
        subparser.add_argument(
            "-y",
            "--keep-yearly",
            dest="yearly",
            type=int,
            default=0,
            action=Highlander,
            help="number of yearly archives to keep",
        )
        define_archive_filters_group(subparser, sort_by=False, first_last=False)
        subparser.add_argument(
            "-c",
            "--checkpoint-interval",
            metavar="SECONDS",
            dest="checkpoint_interval",
            type=int,
            default=1800,
            action=Highlander,
            help="write checkpoint every SECONDS seconds (Default: 1800)",
        )<|MERGE_RESOLUTION|>--- conflicted
+++ resolved
@@ -301,7 +301,6 @@
             help="number of secondly archives to keep",
         )
         subparser.add_argument(
-<<<<<<< HEAD
             "--keep-all",
             dest="secondly",
             action="store_const",
@@ -309,15 +308,12 @@
             help="keep all archives (alias of --keep-last=<infinite>)",
         )
         subparser.add_argument(
-            "--keep-minutely", dest="minutely", type=int, default=0, help="number of minutely archives to keep"
-=======
             "--keep-minutely",
             dest="minutely",
             type=int,
             default=0,
             action=Highlander,
             help="number of minutely archives to keep",
->>>>>>> 1e1c9222
         )
         subparser.add_argument(
             "-H",
